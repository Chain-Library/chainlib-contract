#[starknet::contract]
pub mod ChainLib {
    use core::array::Array;
    use core::array::ArrayTrait;
    use core::option::OptionTrait;

    use starknet::storage::{
        Map, MutableVecTrait, StorageMapReadAccess, StorageMapWriteAccess, StoragePointerReadAccess,
        StoragePointerWriteAccess, Vec, VecTrait,
    };


    use starknet::{
        ContractAddress, get_block_timestamp, get_caller_address, contract_address_const,
    };
    use crate::interfaces::IChainLib::IChainLib;

    use crate::base::types::{
        TokenBoundAccount, User, Role, Rank, Permissions, permission_flags, AccessRule, AccessType,
        VerificationRequirement, VerificationType,
    };

    // Define delegation-specific structures and constants

    // New delegation flags - extending the existing permission_flags
    pub mod delegation_flags {
        // Using higher bits to avoid collision with existing permission flags
        const DELEGATE_TRANSFER: u64 = 0x10000;
        const DELEGATE_CONTENT: u64 = 0x20000;
        const DELEGATE_ADMIN: u64 = 0x40000;
        const DELEGATE_USER: u64 = 0x80000;
        // Combined flag for full delegation capabilities
        const FULL_DELEGATION: u64 = 0xF0000;
    }

    #[derive(Copy, Drop, Serde, starknet::Store, Debug)]
    pub struct DelegationInfo {
        pub delegator: ContractAddress, // The account owner who created the delegation
        pub delegate: ContractAddress, // The account that receives delegated permissions
        pub permissions: u64, // Delegated permissions as bit flags
        pub expiration: u64, // Timestamp when delegation expires (0 = no expiration)
        pub max_actions: u64, // Maximum number of actions allowed (0 = unlimited)
        pub action_count: u64, // Current number of actions performed
        pub active: bool // Whether this delegation is active
    }

    #[derive(Copy, Drop, Serde, starknet::Store, PartialEq, Debug)]
    pub enum ContentType {
        #[default]
        Text,
        Video,
        Image,
        // Any other content type
    }

    #[derive(Copy, Drop, Serde, starknet::Store, PartialEq, Debug)]
    pub enum Category {
        Software,
        #[default]
        Education,
        Literature,
        Art,
    }

    #[derive(Copy, Drop, Serde, starknet::Store, Debug)]
    pub struct ContentMetadata {
        pub content_id: felt252,
        pub title: felt252,
        pub description: felt252,
        pub content_type: ContentType,
        pub creator: ContractAddress,
        pub category: Category,
    }

    #[derive(Copy, Drop, Serde, starknet::Store, Debug)]
    pub struct Subscription {
        pub id: u256,
        pub subscriber: ContractAddress,
        pub plan_id: u256,
        pub amount: u256,
        pub start_date: u64,
        pub end_date: u64,
        pub is_active: bool,
        pub last_payment_date: u64,
    }

    #[derive(Copy, Drop, Serde, starknet::Store, Debug)]
    pub struct Payment {
        pub id: u256,
        pub subscription_id: u256,
        pub amount: u256,
        pub timestamp: u64,
        pub is_verified: bool,
        pub is_refunded: bool,
    }

    #[storage]
    struct Storage {
        // Contract addresses for component management
        admin: ContractAddress,
        current_account_id: u256,
        accounts: Map<u256, TokenBoundAccount>,
        accountsaddr: Map<ContractAddress, TokenBoundAccount>,
        next_course_id: u256,
        user_id: u256,
        users: Map<u256, User>,
        creators_content: Map::<ContractAddress, ContentMetadata>,
        content: Map::<felt252, ContentMetadata>,
        content_tags: Map::<ContentMetadata, Array<felt252>>,
        // Subscription related storage
        subscription_id: u256,
        subscriptions: Map::<u256, Subscription>,
        // Instead of storing arrays directly, we'll use a counter-based approach
        user_subscription_count: Map::<ContractAddress, u256>,
        user_subscription_by_index: Map::<(ContractAddress, u256), u256>,
        payment_id: u256,
        payments: Map::<u256, Payment>,
        // Similar counter-based approach for subscription payments
        subscription_payment_count: Map::<u256, u256>,
        subscription_payment_by_index: Map::<(u256, u256), u256>,
        next_content_id: felt252,
        user_by_address: Map<ContractAddress, User>,
        // Permission system storage
        operator_permissions: Map::<
            (u256, ContractAddress), Permissions,
        >, // Maps account_id and operator to permissions
<<<<<<< HEAD
        content_access_rules_count: Map<felt252, u32>,
        content_access_rules: Map<(felt252, u32), AccessRule>,
        user_content_permissions: Map<(ContractAddress, felt252), Permissions>,
        content_verification_requirements_count: Map<felt252, u32>,
        content_verification_requirements: Map<(felt252, u32), VerificationRequirement>,
        user_verifications: Map<(ContractAddress, VerificationType), bool>,
        user_identity_verifications: Map<ContractAddress, bool>,
        user_payment_verifications: Map<ContractAddress, bool>,
        user_reputation_verifications: Map<ContractAddress, bool>,
        user_ownership_verifications: Map<ContractAddress, bool>,
        user_custom_verifications: Map<ContractAddress, bool>,
=======
        // NEW - Delegation system storage
        delegations: Map::<
            (ContractAddress, u64), DelegationInfo
        >, // Maps (delegator, permission) to delegation info
        delegation_nonces: Map::<ContractAddress, u64>, // Track delegations for each address
        delegation_history: Map::<
            (ContractAddress, ContractAddress), u64
        >, // Track history between delegator and delegate
>>>>>>> a2d543c3
    }


    #[constructor]
    fn constructor(ref self: ContractState, admin: ContractAddress) {
        // Store the values in contract state
        self.admin.write(admin);
    }

    #[event]
    #[derive(Drop, starknet::Event)]
    pub enum Event {
        TokenBoundAccountCreated: TokenBoundAccountCreated,
        UserCreated: UserCreated,
        PaymentProcessed: PaymentProcessed,
        RecurringPaymentProcessed: RecurringPaymentProcessed,
        PaymentVerified: PaymentVerified,
        RefundProcessed: RefundProcessed,
        ContentRegistered: ContentRegistered,
        // Permission-related events
        PermissionGranted: PermissionGranted,
        PermissionRevoked: PermissionRevoked,
        PermissionModified: PermissionModified,
<<<<<<< HEAD
        UserVerificationStatusChanged: UserVerificationStatusChanged,
        ContentPermissionsGranted: ContentPermissionsGranted,
=======
        // NEW - Delegation-related events
        DelegationCreated: DelegationCreated,
        DelegationRevoked: DelegationRevoked,
        DelegationUsed: DelegationUsed,
        DelegationExpired: DelegationExpired,
>>>>>>> a2d543c3
    }

    #[derive(Drop, starknet::Event)]
    pub struct TokenBoundAccountCreated {
        pub id: u256,
    }

    #[derive(Drop, starknet::Event)]
    pub struct UserCreated {
        pub id: u256,
    }

    #[derive(Drop, starknet::Event)]
    pub struct PaymentProcessed {
        pub payment_id: u256,
        pub subscription_id: u256,
        pub subscriber: ContractAddress,
        pub amount: u256,
        pub timestamp: u64,
    }

    #[derive(Drop, starknet::Event)]
    pub struct RecurringPaymentProcessed {
        pub payment_id: u256,
        pub subscription_id: u256,
        pub subscriber: ContractAddress,
        pub amount: u256,
        pub timestamp: u64,
    }

    #[derive(Drop, starknet::Event)]
    pub struct PaymentVerified {
        pub payment_id: u256,
        pub subscription_id: u256,
        pub timestamp: u64,
    }

    #[derive(Drop, starknet::Event)]
    pub struct RefundProcessed {
        pub payment_id: u256,
        pub subscription_id: u256,
        pub amount: u256,
        pub timestamp: u64,
    }

    // Permission-related events
    #[derive(Drop, starknet::Event)]
    pub struct PermissionGranted {
        pub account_id: u256,
        pub operator: ContractAddress,
        pub permissions: Permissions,
    }

    #[derive(Drop, starknet::Event)]
    pub struct PermissionRevoked {
        pub account_id: u256,
        pub operator: ContractAddress,
    }

    #[derive(Drop, starknet::Event)]
    pub struct PermissionModified {
        pub account_id: u256,
        pub permissions: Permissions,
    }

    // NEW - Delegation-related events
    #[derive(Drop, starknet::Event)]
    pub struct DelegationCreated {
        pub delegator: ContractAddress,
        pub delegate: ContractAddress,
        pub permissions: u64,
        pub expiration: u64,
        pub max_actions: u64,
    }

    #[derive(Drop, starknet::Event)]
    pub struct DelegationRevoked {
        pub delegator: ContractAddress,
        pub delegate: ContractAddress,
    }

    #[derive(Drop, starknet::Event)]
    pub struct DelegationUsed {
        pub delegator: ContractAddress,
        pub delegate: ContractAddress,
        pub permission: u64,
        pub remaining_actions: u64,
    }

    #[derive(Drop, starknet::Event)]
    pub struct DelegationExpired {
        pub delegator: ContractAddress,
        pub delegate: ContractAddress,
    }

    #[derive(Drop, starknet::Event)]
    pub struct ContentRegistered {
        pub content_id: felt252,
        pub creator: ContractAddress,
    }

    #[derive(Drop, starknet::Event)]
    pub struct UserVerificationStatusChanged {
        #[key]
        pub user: ContractAddress,
        pub verification_type: VerificationType,
        pub is_verified: bool,
        pub timestamp: u64,
    }

    #[derive(Drop, starknet::Event)]
    pub struct ContentPermissionsGranted {
        #[key]
        pub content_id: felt252,
        #[key]
        pub user: ContractAddress,
        pub permissions: Permissions,
        pub timestamp: u64,
    }

    #[abi(embed_v0)]
    impl ChainLibNetImpl of IChainLib<ContractState> {
        fn create_token_account(
            ref self: ContractState, user_name: felt252, init_param1: felt252, init_param2: felt252,
        ) -> u256 {
            // Ensure that the username is not empty.
            assert!(user_name != 0, "User name cannot be empty");

            // Validate initialization parameters.
            assert!(init_param1 != 0, "Initialization parameter 1 cannot be empty");

            // Retrieve the current account ID before incrementing.
            let account_id = self.current_account_id.read();
            let caller = get_caller_address();

            // Create default full permissions for the owner
            let owner_permissions = Permissions { value: permission_flags::FULL };

            // Get the caller's address
            let caller_address = get_caller_address();

            // Create a new token-bound account with the provided parameters.
            let new_token_bound_account = TokenBoundAccount {
                id: account_id,
                address: caller_address, // Assign the caller's address.
                user_name: user_name,
                init_param1: init_param1,
                init_param2: init_param2,
                created_at: get_block_timestamp(), // Capture the creation timestamp.
                updated_at: get_block_timestamp(), // Set initial updated timestamp.
                owner_permissions: owner_permissions // Set owner permissions
            };

            // Store the new account in the accounts mapping
            self.accounts.write(account_id, new_token_bound_account);

            // Store the new account in the accountsaddr mapping
            // Make sure to use the caller's address as the key
            self.accountsaddr.write(caller_address, new_token_bound_account);

            // For debugging, verify that the account was stored correctly
            let stored_account = self.accountsaddr.read(caller_address);
            assert(stored_account.id == account_id, 'Account storage failed');

            // Increment the account ID counter for the next registration.
            self.current_account_id.write(account_id + 1);

            // Emit an event to notify about the new token-bound account creation.
            self.emit(TokenBoundAccountCreated { id: account_id });

            // Return the assigned account ID.
            account_id
        }

        fn get_token_bound_account(ref self: ContractState, id: u256) -> TokenBoundAccount {
            let token_bound_account = self.accounts.read(id);
            token_bound_account
        }

        fn get_token_bound_account_by_owner(
            ref self: ContractState, address: ContractAddress,
        ) -> TokenBoundAccount {
            let token_bound_account = self.accountsaddr.read(address);
            token_bound_account
        }

        fn register_user(
            ref self: ContractState, username: felt252, role: Role, rank: Rank, metadata: felt252,
        ) -> u256 {
            // Ensure that the username is not empty.
            assert!(username != 0, "User name cannot be empty");

            // Retrieve the current user ID before incrementing.
            let user_id = self.user_id.read();

            // Create a new user profile with provided details.
            let new_user = User {
                id: user_id,
                username: username,
                wallet_address: get_caller_address(), // Assign the caller's address.
                role: role,
                rank: rank,
                verified: false, // Default verification status is false.
                metadata: metadata,
            };

            // Store the new user in the users mapping.
            self.users.write(user_id, new_user);

            let user_for_address = self.users.read(user_id);
            self.user_by_address.write(user_for_address.wallet_address, user_for_address);

            // Increment the user ID counter for the next registration.
            self.user_id.write(user_id + 1);

            // Emit an event to notify about the new user registration.
            self.emit(UserCreated { id: user_id });

            // Return the assigned user ID.
            user_id
        }


        fn verify_user(ref self: ContractState, user_id: u256) -> bool {
            let caller = get_caller_address();
            // Ensure that only an admin can verify users.
            assert((self.admin.read() == caller), 'Only admin can verify users');
            let mut user = self.users.read(user_id);
            user.verified = true;
            self.users.write(user.id, user);
            true
        }
        fn retrieve_user_profile(ref self: ContractState, user_id: u256) -> User {
            // Read the user profile from the storage mapping.
            let user = self.users.read(user_id);

            // Return the retrieved user profile.
            user
        }

        fn is_verified(ref self: ContractState, user_id: u256) -> bool {
            let mut user = self.users.read(user_id);
            user.verified
        }


        fn getAdmin(self: @ContractState) -> ContractAddress {
            let admin = self.admin.read();
            admin
        }

        // Permission system implementation

        fn get_permissions(
            self: @ContractState, account_id: u256, operator: ContractAddress,
        ) -> Permissions {
            let account = self.accounts.read(account_id);

            // If the operator is the owner, return the owner's permissions
            if operator == account.address {
                return account.owner_permissions;
            }

            // Otherwise, return the operator's permissions
            self.operator_permissions.read((account_id, operator))
        }

        fn set_operator_permissions(
            ref self: ContractState,
            account_id: u256,
            operator: ContractAddress,
            permissions: Permissions,
        ) -> bool {
            let caller = get_caller_address();
            let account = self.accounts.read(account_id);

            // Ensure that the caller is the account owner or has MANAGE_OPERATORS permission
            let caller_permissions = self.get_permissions(account_id, caller);
            assert(
                account.address == caller
                    || (caller_permissions.value & permission_flags::MANAGE_OPERATORS) != 0,
                'No permission',
            );

            // Store the operator's permissions
            self.operator_permissions.write((account_id, operator), permissions);

            // Emit the permission granted event
            self.emit(PermissionGranted { account_id, operator, permissions });

            true
        }

        fn revoke_operator(
            ref self: ContractState, account_id: u256, operator: ContractAddress,
        ) -> bool {
            let caller = get_caller_address();
            let account = self.accounts.read(account_id);

            // Ensure that the caller is the account owner or has MANAGE_OPERATORS permission
            let caller_permissions = self.get_permissions(account_id, caller);
            assert(
                account.address == caller
                    || (caller_permissions.value & permission_flags::MANAGE_OPERATORS) != 0,
                'No permission',
            );

            // Set permissions to NONE
            let none_permissions = Permissions { value: permission_flags::NONE };
            self.operator_permissions.write((account_id, operator), none_permissions);

            // Emit the permission revoked event
            self.emit(PermissionRevoked { account_id, operator });

            true
        }

        fn has_permission(
            self: @ContractState, account_id: u256, operator: ContractAddress, permission: u64,
        ) -> bool {
            let permissions = self.get_permissions(account_id, operator);
            (permissions.value & permission) != 0
        }

        fn modify_account_permissions(
            ref self: ContractState, account_id: u256, permissions: Permissions,
        ) -> bool {
            let caller = get_caller_address();
            let mut account = self.accounts.read(account_id);

            // Ensure that the caller is the account owner
            assert(account.address == caller, 'Not owner');

            // Update the owner's permissions
            account.owner_permissions = permissions;
            self.accounts.write(account_id, account);

            // Emit the permission modified event
            self.emit(PermissionModified { account_id, permissions });

            true
        }


        /// @notice Registers new content in the system.
        /// @dev Only users with WRITER role can register content.
        /// @param self The contract state reference.
        /// @param title The title of the content (cannot be empty).
        /// @param description The description of the content.
        /// @param content_type The type of content being registered.
        /// @param category The category the content belongs to.
        /// @return felt252 Returns the unique identifier of the registered content.
        fn register_content(
            ref self: ContractState,
            title: felt252,
            description: felt252,
            content_type: ContentType,
            category: Category,
        ) -> felt252 {
            assert!(title != 0, "Title cannot be empty");
            assert!(description != 0, "Description cannot be empty");

            let creator = get_caller_address();
            let user = self.user_by_address.read(creator);

            assert!(user.role == Role::WRITER, "Only WRITER can post content");

            let content_id = self.next_content_id.read();

            let content_metadata = ContentMetadata {
                content_id: content_id,
                title: title,
                description: description,
                content_type: content_type,
                creator: creator,
                category: category,
            };

            self.content.write(content_id, content_metadata);
            self.creators_content.write(creator, content_metadata);
            self.next_content_id.write(content_id + 1);

            self.emit(ContentRegistered { content_id: content_id, creator: creator });

            content_id
        }


        fn get_content(ref self: ContractState, content_id: felt252) -> ContentMetadata {
            let content_metadata = self.content.read(content_id);

            assert!(content_metadata.content_id == content_id, "Content does not exist");
            content_metadata
        }

        /// @notice Processes the initial payment for a new subscription
        /// @param amount The amount to be charged for the initial payment
        /// @param subscriber The address of the subscriber
        /// @return bool Returns true if the payment is processed successfully
        fn process_initial_payment(
            ref self: ContractState, amount: u256, subscriber: ContractAddress,
        ) -> bool {
            // Get the caller's address - this is who is initiating the subscription
            let caller = get_caller_address();

            // Only allow the subscriber themselves to create a subscription
            assert(caller == subscriber, 'Only subscriber can call');

            // Create a new subscription
            let subscription_id = self.subscription_id.read();
            let current_time = get_block_timestamp();

            // Default subscription period is 30 days (in seconds)
            let subscription_period: u64 = 30 * 24 * 60 * 60;

            let new_subscription = Subscription {
                id: subscription_id,
                subscriber: subscriber,
                plan_id: 1, // Default plan ID
                amount: amount,
                start_date: current_time,
                end_date: current_time + subscription_period,
                is_active: true,
                last_payment_date: current_time,
            };

            // Store the subscription
            self.subscriptions.write(subscription_id, new_subscription);

            // Create and store the payment record
            let payment_id = self.payment_id.read();
            let new_payment = Payment {
                id: payment_id,
                subscription_id: subscription_id,
                amount: amount,
                timestamp: current_time,
                is_verified: true, // Initial payment is auto-verified
                is_refunded: false,
            };

            self.payments.write(payment_id, new_payment);

            // Update user's subscriptions using a counter-based approach
            // First, get the current count of subscriptions for this user
            let current_count = self.user_subscription_count.read(subscriber);

            // Store the subscription ID at the next index
            self.user_subscription_by_index.write((subscriber, current_count), subscription_id);

            // Increment the count
            self.user_subscription_count.write(subscriber, current_count + 1);

            // Update subscription's payments using a similar approach
            let current_payment_count = self.subscription_payment_count.read(subscription_id);

            // Store the payment ID at the next index
            self
                .subscription_payment_by_index
                .write((subscription_id, current_payment_count), payment_id);

            // Increment the count
            self.subscription_payment_count.write(subscription_id, current_payment_count + 1);

            // Increment IDs for next use
            self.subscription_id.write(subscription_id + 1);
            self.payment_id.write(payment_id + 1);

            // Emit payment processed event
            self
                .emit(
                    PaymentProcessed {
                        payment_id: payment_id,
                        subscription_id: subscription_id,
                        subscriber: subscriber,
                        amount: amount,
                        timestamp: current_time,
                    },
                );

            true
        }

        /// @notice Handles recurring payments for existing subscriptions
        /// @param subscription_id The unique identifier of the subscription
        /// @return bool Returns true if the recurring payment is processed successfully
        fn process_recurring_payment(ref self: ContractState, subscription_id: u256) -> bool {
            // Get the subscription
            let mut subscription = self.subscriptions.read(subscription_id);

            // Verify subscription exists and is active
            assert(subscription.id == subscription_id, 'Subscription not found');
            assert(subscription.is_active, 'Subscription not active');

            // Check if it's time for a recurring payment
            let current_time = get_block_timestamp();

            // Only process if subscription is due for renewal
            // In a real implementation, you would check if current_time >= subscription.end_date
            // For simplicity, we'll allow any recurring payment after the initial payment
            assert(current_time > subscription.last_payment_date, 'Payment not due yet');

            // Default subscription period is 30 days (in seconds)
            let subscription_period: u64 = 30 * 24 * 60 * 60;

            // Update subscription details
            subscription.last_payment_date = current_time;
            subscription.end_date = current_time + subscription_period;

            // Store updated subscription
            self.subscriptions.write(subscription_id, subscription);

            // Create and store the payment record
            let payment_id = self.payment_id.read();
            let new_payment = Payment {
                id: payment_id,
                subscription_id: subscription_id,
                amount: subscription.amount,
                timestamp: current_time,
                is_verified: true, // Auto-verify for simplicity
                is_refunded: false,
            };

            self.payments.write(payment_id, new_payment);

            // Update subscription's payments using a similar approach
            let current_payment_count = self.subscription_payment_count.read(subscription_id);

            // Store the payment ID at the next index
            self
                .subscription_payment_by_index
                .write((subscription_id, current_payment_count), payment_id);

            // Increment the count
            self.subscription_payment_count.write(subscription_id, current_payment_count + 1);

            // Increment payment ID for next use
            self.payment_id.write(payment_id + 1);

            // Emit recurring payment processed event
            self
                .emit(
                    RecurringPaymentProcessed {
                        payment_id: payment_id,
                        subscription_id: subscription_id,
                        subscriber: subscription.subscriber,
                        amount: subscription.amount,
                        timestamp: current_time,
                    },
                );

            true
        }

        /// @notice Verifies if a payment has been processed correctly
        /// @param payment_id The unique identifier of the payment to verify
        /// @return bool Returns true if the payment is verified successfully
        fn verify_payment(ref self: ContractState, payment_id: u256) -> bool {
            // Only admin should be able to verify payments
            let caller = get_caller_address();
            assert(self.admin.read() == caller, 'Only admin can verify payments');

            // Get the payment
            let mut payment = self.payments.read(payment_id);

            // Verify payment exists and is not already verified
            assert(payment.id == payment_id, 'Payment not found');
            assert(!payment.is_verified, 'Payment already verified');

            // Mark payment as verified
            payment.is_verified = true;
            self.payments.write(payment_id, payment);

            // Get subscription for the event
            // let subscription = self.subscriptions.read(payment.subscription_id);

            // Emit payment verified event
            self
                .emit(
                    PaymentVerified {
                        payment_id: payment_id,
                        subscription_id: payment.subscription_id,
                        timestamp: get_block_timestamp(),
                    },
                );

            true
        }

        /// @notice Processes refunds for cancelled or disputed subscriptions
        /// @param subscription_id The unique identifier of the subscription to refund
        /// @return bool Returns true if the refund is processed successfully
        fn process_refund(ref self: ContractState, subscription_id: u256) -> bool {
            // Only admin should be able to process refunds
            let caller = get_caller_address();
            assert(self.admin.read() == caller, 'Only admin can process refunds');

            // Get the subscription
            let mut subscription = self.subscriptions.read(subscription_id);

            // Verify subscription exists and is active
            assert(subscription.id == subscription_id, 'Subscription not found');
            assert(subscription.is_active, 'Subscription not active');

            // Get the most recent payment for this subscription
            // In a real implementation, you would find the most recent payment
            // For simplicity, we'll use a placeholder approach
            let sub_payments = self.subscription_payment_count.read(subscription_id);
            assert(sub_payments > 0, 'No payments to refund');

            // Get the last payment (simplified approach)
            let payment_id = self
                .subscription_payment_by_index
                .read((subscription_id, sub_payments - 1));
            let mut payment = self.payments.read(payment_id);

            // Verify payment exists and is not already refunded
            assert(!payment.is_refunded, 'Payment already refunded');

            // Mark payment as refunded
            payment.is_refunded = true;
            self.payments.write(payment_id, payment);

            // Deactivate the subscription
            subscription.is_active = false;
            self.subscriptions.write(subscription_id, subscription);

            // Emit refund processed event
            self
                .emit(
                    RefundProcessed {
                        payment_id: payment_id,
                        subscription_id: subscription_id,
                        amount: payment.amount,
                        timestamp: get_block_timestamp(),
                    },
                );

            true
        }


        fn set_verification_requirements(
            ref self: ContractState,
            content_id: felt252,
            requirements: Array<VerificationRequirement>,
        ) -> bool {
            let caller = get_caller_address();
            let content = self.content.read(content_id);

            assert(content.creator == caller || self.admin.read() == caller, 'Not authorized');

            // Clear existing requirements
            let current_count = self.content_verification_requirements_count.read(content_id);
            let mut i: u32 = 0;
            while i < current_count {
                let default_req = VerificationRequirement {
                    requirement_type: VerificationType::Identity,
                    valid_until: 0_u64,
                    threshold: 0_u64,
                };
                self.content_verification_requirements.write((content_id, i), default_req);
                i += 1;
            };

            // Store new requirements
            let new_count = requirements.len();
            i = 0;
            while i < new_count {
                let req = requirements.at(i);
                self.content_verification_requirements.write((content_id, i), *req);
                i += 1;
            };

            self.content_verification_requirements_count.write(content_id, new_count);
            true
        }


        fn get_verification_requirements(
            self: @ContractState, content_id: felt252,
        ) -> Array<VerificationRequirement> {
            let count = self.content_verification_requirements_count.read(content_id);
            let mut requirements = ArrayTrait::new();
            let mut i: u32 = 0;

            while i < count {
                let req = self.content_verification_requirements.read((content_id, i));
                requirements.append(req);
                i += 1;
            };

            requirements
        }


        fn set_content_access_rules(
            ref self: ContractState, content_id: felt252, rules: Array<AccessRule>,
        ) -> bool {
            let caller = get_caller_address();
            let content = self.content.read(content_id);

            assert(content.creator == caller || self.admin.read() == caller, 'Not authorized');

            // Clear existing rules
            let current_count = self.content_access_rules_count.read(content_id);
            let mut i: u32 = 0;
            while i < current_count {
                // Create an empty/default AccessRule manually
                let empty_rule = AccessRule {
                    access_type: AccessType::Admin,
                    permission_level: 0,
                    conditions: Option::None,
                    expires_at: 0,
                };
                self.content_access_rules.write((content_id, i), empty_rule);
                i += 1;
            };

            // Store new rules
            let new_count = rules.len();
            i = 0;
            while i < new_count {
                let rule = *rules.at(i);
                self.content_access_rules.write((content_id, i), rule);
                i += 1;
            };

            self.content_access_rules_count.write(content_id, new_count);
            true
        }


        fn get_content_access_rules(
            self: @ContractState, content_id: felt252,
        ) -> Array<AccessRule> {
            let count = self.content_access_rules_count.read(content_id);
            let mut rules = ArrayTrait::new();
            let mut i: u32 = 0;

            while i < count {
                let rule = self.content_access_rules.read((content_id, i));
                rules.append(rule);
                i += 1;
            };

            rules
        }

        fn add_content_access_rule(
            ref self: ContractState, content_id: felt252, rule: AccessRule,
        ) -> bool {
            let caller = get_caller_address();
            let content = self.content.read(content_id);

            assert(content.creator == caller || self.admin.read() == caller, 'Not authorized');

            let count = self.content_access_rules_count.read(content_id);
            self.content_access_rules.write((content_id, count), rule);
            self.content_access_rules_count.write(content_id, count + 1);
            true
        }

        fn check_verification_requirements(
            self: @ContractState, user: ContractAddress, content_id: felt252,
        ) -> bool {
            let requirements = self.get_verification_requirements(content_id);
            let current_time = get_block_timestamp();
            let mut status = true;

            let mut i = 0;
            let len = requirements.len();
            while i < len {
                let req = *requirements.at(i);

                // Skip expired requirements
                if req.valid_until != 0 && req.valid_until < current_time {
                    i += 1;
                    continue;
                };

                // Check verification status based on type
                let is_verified = match req.requirement_type {
                    VerificationType::Identity => self.user_identity_verifications.read(user),
                    VerificationType::Payment => self.user_payment_verifications.read(user),
                    VerificationType::Reputation => self.user_reputation_verifications.read(user),
                    VerificationType::Ownership => self.user_ownership_verifications.read(user),
                    VerificationType::Custom => self.user_custom_verifications.read(user),
                };

                if !is_verified {
                    status = false;
                    break;
                };
                i += 1;
            };
            status
        }

        fn set_user_verification(
            ref self: ContractState,
            user: ContractAddress,
            verification_type: VerificationType,
            is_verified: bool,
        ) -> bool {
            let caller = get_caller_address();
            assert(self.admin.read() == caller, 'Only admin can verify users');

            // Update the appropriate verification map
            match verification_type {
                VerificationType::Identity => {
                    self.user_identity_verifications.write(user, is_verified);
                },
                VerificationType::Payment => {
                    self.user_payment_verifications.write(user, is_verified);
                },
                VerificationType::Reputation => {
                    self.user_reputation_verifications.write(user, is_verified);
                },
                VerificationType::Ownership => {
                    self.user_ownership_verifications.write(user, is_verified);
                },
                VerificationType::Custom => {
                    self.user_custom_verifications.write(user, is_verified);
                },
            };

            self
                .emit(
                    UserVerificationStatusChanged {
                        user, verification_type, is_verified, timestamp: get_block_timestamp(),
                    },
                );
            true
        }

        fn grant_content_permissions(
            ref self: ContractState,
            content_id: felt252,
            user: ContractAddress,
            permissions: Permissions,
        ) -> bool {
            let caller = get_caller_address();
            let content = self.content.read(content_id);

            // Verify caller has permission to grant permissions
            assert(
                content.creator == caller
                    || self.admin.read() == caller
                    || self
                        .has_content_permission(
                            content_id, caller, permission_flags::MANAGE_PERMISSIONS,
                        ),
                'Not authorized for permissions',
            );

            // Grant the permissions
            self.user_content_permissions.write((user, content_id), permissions);

            // Emit event
            self
                .emit(
                    ContentPermissionsGranted {
                        content_id, user, permissions, timestamp: get_block_timestamp(),
                    },
                );

            true
        }
<<<<<<< HEAD

        fn has_content_permission(
            self: @ContractState, content_id: felt252, user: ContractAddress, permission: u64,
        ) -> bool {
            let content = self.content.read(content_id);

            // Creator or admin always allowed
            if user == content.creator || user == self.admin.read() {
                return true;
            }

            // Check user permissions
            let user_permissions = self.user_content_permissions.read((user, content_id));
            (user_permissions.value & permission) != 0
=======
        // NEW - Account Delegation Implementation

        // Creates a delegation for account permissions
        // delegate The address that will receive delegated permissions
        // permissions The permissions to be delegated (using delegation_flags)
        // expiration Timestamp when the delegation expires (0 for no expiration)
        // max_actions Maximum number of actions allowed (0 for unlimited)
        //  bool Returns true if delegation was created successfully
        fn create_delegation(
            ref self: ContractState,
            delegate: ContractAddress,
            permissions: u64,
            expiration: u64,
            max_actions: u64
        ) -> bool {
            // Ensure the delegate address is valid
            let x: ContractAddress = 0.try_into().unwrap();
            assert(delegate != x, 'Invalid delegate address');

            // Get the delegator (caller)
            let delegator = get_caller_address();

            // Create delegation info
            let delegation_info = DelegationInfo {
                delegator,
                delegate,
                permissions,
                expiration,
                max_actions,
                action_count: 0,
                active: true,
            };

            // Store the delegation
            self.delegations.write((delegator, permissions), delegation_info);

            // Increment nonce for tracking
            let current_nonce = self.delegation_nonces.read(delegate);
            self.delegation_nonces.write(delegate, current_nonce + 1);

            // Track delegation history
            let history_count = self.delegation_history.read((delegator, delegate));
            self.delegation_history.write((delegator, delegate), history_count + 1);

            // Emit delegation created event
            self
                .emit(
                    Event::DelegationCreated(
                        DelegationCreated {
                            delegator, delegate, permissions, expiration, max_actions,
                        }
                    )
                );

            true
        }

        // Revokes an active delegation
        fn revoke_delegation(
            ref self: ContractState, delegate: ContractAddress, permissions: u64
        ) -> bool {
            // Get the delegator (caller)
            let delegator = get_caller_address();

            // Get the delegation info
            let mut delegation_info = self.delegations.read((delegator, permissions));

            // Ensure the delegation exists and is active
            assert(delegation_info.active, 'Delegation not active');
            assert(delegation_info.delegate == delegate, 'Delegate mismatch');

            // Deactivate the delegation
            delegation_info.active = false;
            self.delegations.write((delegator, permissions), delegation_info);

            // Emit delegation revoked event
            self.emit(Event::DelegationRevoked(DelegationRevoked { delegator, delegate, }));

            true
        }

        // Checks if a delegate has specific permissions from a delegator
        fn is_delegated(
            self: @ContractState,
            delegator: ContractAddress,
            delegate: ContractAddress,
            permission: u64
        ) -> bool {
            let delegation_info = self.delegations.read((delegator, permission));

            // Verify delegation exists and is active
            if !delegation_info.active || delegation_info.delegate != delegate {
                return false;
            }

            // Check if the delegation has expired
            let current_time = get_block_timestamp();
            if delegation_info.expiration != 0 && delegation_info.expiration < current_time {
                return false;
            }

            // Check if action limit has been reached
            if delegation_info.max_actions != 0
                && delegation_info.action_count >= delegation_info.max_actions {
                return false;
            }

            // Check if the requested permission is included in the granted permissions
            return (delegation_info.permissions & permission) == permission;
        }

        // Uses a delegation to perform an action, updating usage count
        fn use_delegation(
            ref self: ContractState, delegator: ContractAddress, permission: u64
        ) -> bool {
            let caller = get_caller_address();

            // Check if the caller has the required permission via delegation
            assert(self.is_delegated(delegator, caller, permission), 'Permission denied');

            // Get the delegation info
            let mut delegation_info = self.delegations.read((delegator, permission));

            // Increment action count
            delegation_info.action_count += 1;
            self.delegations.write((delegator, permission), delegation_info);

            // Calculate remaining actions
            let remaining_actions = if delegation_info.max_actions == 0 {
                0 // Unlimited actions
            } else {
                delegation_info.max_actions - delegation_info.action_count
            };

            // Emit delegation used event
            self
                .emit(
                    Event::DelegationUsed(
                        DelegationUsed {
                            delegator, delegate: caller, permission, remaining_actions,
                        }
                    )
                );

            // Check if the delegation has reached its action limit
            if delegation_info.max_actions != 0
                && delegation_info.action_count >= delegation_info.max_actions {
                // Deactivate the delegation
                delegation_info.active = false;
                self.delegations.write((delegator, permission), delegation_info);

                // Emit delegation expired event
                self.emit(DelegationExpired { delegator, delegate: caller, });
            }

            true
        }


        // Get delegation information
        fn get_delegation_info(
            self: @ContractState, delegator: ContractAddress, permission: u64
        ) -> DelegationInfo {
            self.delegations.read((delegator, permission))
>>>>>>> a2d543c3
        }
    }
}<|MERGE_RESOLUTION|>--- conflicted
+++ resolved
@@ -124,7 +124,6 @@
         operator_permissions: Map::<
             (u256, ContractAddress), Permissions,
         >, // Maps account_id and operator to permissions
-<<<<<<< HEAD
         content_access_rules_count: Map<felt252, u32>,
         content_access_rules: Map<(felt252, u32), AccessRule>,
         user_content_permissions: Map<(ContractAddress, felt252), Permissions>,
@@ -136,16 +135,14 @@
         user_reputation_verifications: Map<ContractAddress, bool>,
         user_ownership_verifications: Map<ContractAddress, bool>,
         user_custom_verifications: Map<ContractAddress, bool>,
-=======
         // NEW - Delegation system storage
         delegations: Map::<
-            (ContractAddress, u64), DelegationInfo
+            (ContractAddress, u64), DelegationInfo,
         >, // Maps (delegator, permission) to delegation info
         delegation_nonces: Map::<ContractAddress, u64>, // Track delegations for each address
         delegation_history: Map::<
-            (ContractAddress, ContractAddress), u64
-        >, // Track history between delegator and delegate
->>>>>>> a2d543c3
+            (ContractAddress, ContractAddress), u64,
+        > // Track history between delegator and delegate
     }
 
 
@@ -169,16 +166,13 @@
         PermissionGranted: PermissionGranted,
         PermissionRevoked: PermissionRevoked,
         PermissionModified: PermissionModified,
-<<<<<<< HEAD
         UserVerificationStatusChanged: UserVerificationStatusChanged,
         ContentPermissionsGranted: ContentPermissionsGranted,
-=======
         // NEW - Delegation-related events
         DelegationCreated: DelegationCreated,
         DelegationRevoked: DelegationRevoked,
         DelegationUsed: DelegationUsed,
         DelegationExpired: DelegationExpired,
->>>>>>> a2d543c3
     }
 
     #[derive(Drop, starknet::Event)]
@@ -1044,25 +1038,8 @@
                         content_id, user, permissions, timestamp: get_block_timestamp(),
                     },
                 );
-
-            true
-        }
-<<<<<<< HEAD
-
-        fn has_content_permission(
-            self: @ContractState, content_id: felt252, user: ContractAddress, permission: u64,
-        ) -> bool {
-            let content = self.content.read(content_id);
-
-            // Creator or admin always allowed
-            if user == content.creator || user == self.admin.read() {
-                return true;
-            }
-
-            // Check user permissions
-            let user_permissions = self.user_content_permissions.read((user, content_id));
-            (user_permissions.value & permission) != 0
-=======
+            true
+        }
         // NEW - Account Delegation Implementation
 
         // Creates a delegation for account permissions
@@ -1076,7 +1053,7 @@
             delegate: ContractAddress,
             permissions: u64,
             expiration: u64,
-            max_actions: u64
+            max_actions: u64,
         ) -> bool {
             // Ensure the delegate address is valid
             let x: ContractAddress = 0.try_into().unwrap();
@@ -1113,16 +1090,30 @@
                     Event::DelegationCreated(
                         DelegationCreated {
                             delegator, delegate, permissions, expiration, max_actions,
-                        }
-                    )
+                        },
+                    ),
                 );
 
             true
         }
 
+        fn has_content_permission(
+            self: @ContractState, content_id: felt252, user: ContractAddress, permission: u64,
+        ) -> bool {
+            let content = self.content.read(content_id);
+
+            // Creator or admin always allowed
+            if user == content.creator || user == self.admin.read() {
+                return true;
+            }
+
+            // Check user permissions
+            let user_permissions = self.user_content_permissions.read((user, content_id));
+            (user_permissions.value & permission) != 0
+        }
         // Revokes an active delegation
         fn revoke_delegation(
-            ref self: ContractState, delegate: ContractAddress, permissions: u64
+            ref self: ContractState, delegate: ContractAddress, permissions: u64,
         ) -> bool {
             // Get the delegator (caller)
             let delegator = get_caller_address();
@@ -1139,7 +1130,7 @@
             self.delegations.write((delegator, permissions), delegation_info);
 
             // Emit delegation revoked event
-            self.emit(Event::DelegationRevoked(DelegationRevoked { delegator, delegate, }));
+            self.emit(Event::DelegationRevoked(DelegationRevoked { delegator, delegate }));
 
             true
         }
@@ -1149,7 +1140,7 @@
             self: @ContractState,
             delegator: ContractAddress,
             delegate: ContractAddress,
-            permission: u64
+            permission: u64,
         ) -> bool {
             let delegation_info = self.delegations.read((delegator, permission));
 
@@ -1176,7 +1167,7 @@
 
         // Uses a delegation to perform an action, updating usage count
         fn use_delegation(
-            ref self: ContractState, delegator: ContractAddress, permission: u64
+            ref self: ContractState, delegator: ContractAddress, permission: u64,
         ) -> bool {
             let caller = get_caller_address();
 
@@ -1203,8 +1194,8 @@
                     Event::DelegationUsed(
                         DelegationUsed {
                             delegator, delegate: caller, permission, remaining_actions,
-                        }
-                    )
+                        },
+                    ),
                 );
 
             // Check if the delegation has reached its action limit
@@ -1215,7 +1206,7 @@
                 self.delegations.write((delegator, permission), delegation_info);
 
                 // Emit delegation expired event
-                self.emit(DelegationExpired { delegator, delegate: caller, });
+                self.emit(DelegationExpired { delegator, delegate: caller });
             }
 
             true
@@ -1224,10 +1215,9 @@
 
         // Get delegation information
         fn get_delegation_info(
-            self: @ContractState, delegator: ContractAddress, permission: u64
+            self: @ContractState, delegator: ContractAddress, permission: u64,
         ) -> DelegationInfo {
             self.delegations.read((delegator, permission))
->>>>>>> a2d543c3
         }
     }
 }