#[starknet::contract]
pub mod ChainLib {
    use core::array::Array;
    use core::array::ArrayTrait;
    use core::option::OptionTrait;

    use starknet::storage::{
        Map, MutableVecTrait, StorageMapReadAccess, StorageMapWriteAccess, StoragePointerReadAccess,
        StoragePointerWriteAccess, Vec, VecTrait,
    };


    use starknet::{
<<<<<<< HEAD
        ContractAddress, contract_address_const, get_block_timestamp, get_caller_address,
=======
        ContractAddress, get_block_timestamp, get_caller_address, contract_address_const,
>>>>>>> 4bbc8c88
    };
    use crate::base::types::{Permissions, Rank, Role, TokenBoundAccount, User, permission_flags};
    use crate::interfaces::IChainLib::IChainLib;

<<<<<<< HEAD
=======
    use crate::base::types::{
        TokenBoundAccount, User, Role, Rank, Permissions, permission_flags, AccessRule, AccessType,
        VerificationRequirement, VerificationType,
    };

>>>>>>> 4bbc8c88
    // Define delegation-specific structures and constants

    // New delegation flags - extending the existing permission_flags
    pub mod delegation_flags {
        // Using higher bits to avoid collision with existing permission flags
        const DELEGATE_TRANSFER: u64 = 0x10000;
        const DELEGATE_CONTENT: u64 = 0x20000;
        const DELEGATE_ADMIN: u64 = 0x40000;
        const DELEGATE_USER: u64 = 0x80000;
        // Combined flag for full delegation capabilities
        const FULL_DELEGATION: u64 = 0xF0000;
    }

    #[derive(Copy, Drop, Serde, starknet::Store, Debug)]
    pub struct DelegationInfo {
        pub delegator: ContractAddress, // The account owner who created the delegation
        pub delegate: ContractAddress, // The account that receives delegated permissions
        pub permissions: u64, // Delegated permissions as bit flags
        pub expiration: u64, // Timestamp when delegation expires (0 = no expiration)
        pub max_actions: u64, // Maximum number of actions allowed (0 = unlimited)
        pub action_count: u64, // Current number of actions performed
        pub active: bool // Whether this delegation is active
    }

    #[derive(Copy, Drop, Serde, starknet::Store, PartialEq, Debug)]
    pub enum ContentType {
        #[default]
        Text,
        Video,
        Image,
        // Any other content type
    }

    #[derive(Copy, Drop, Serde, starknet::Store, PartialEq, Debug)]
    pub enum Category {
        Software,
        #[default]
        Education,
        Literature,
        Art,
    }

    #[derive(Copy, Drop, Serde, starknet::Store, Debug)]
    pub struct ContentMetadata {
        pub content_id: felt252,
        pub title: felt252,
        pub description: felt252,
        pub content_type: ContentType,
        pub creator: ContractAddress,
        pub category: Category,
    }

    #[derive(Copy, Drop, Serde, starknet::Store, Debug)]
    pub struct Subscription {
        pub id: u256,
        pub subscriber: ContractAddress,
        pub plan_id: u256,
        pub amount: u256,
        pub start_date: u64,
        pub end_date: u64,
        pub is_active: bool,
        pub last_payment_date: u64,
<<<<<<< HEAD
=======
    }

    #[derive(Copy, Drop, Serde, starknet::Store, Debug)]
    pub struct AccessCache {
        pub user_id: u256,
        pub content_id: felt252,
        pub has_access: bool,
        pub timestamp: u64,
        pub expiry: u64,
    }
    #[derive(Copy, Drop, Serde, starknet::Store, Debug)]
    pub struct ContentAccess {
        pub content_id: felt252,
        pub access_type: AccessType,
        pub requires_subscription: bool,
        pub is_premium: bool,
>>>>>>> 4bbc8c88
    }

    #[derive(Copy, Drop, Serde, starknet::Store, Debug)]
    pub struct Payment {
        pub id: u256,
        pub subscription_id: u256,
        pub amount: u256,
        pub timestamp: u64,
        pub is_verified: bool,
        pub is_refunded: bool,
<<<<<<< HEAD
    }

    #[derive(Copy, Drop, Serde, starknet::Store, Debug)]
    pub struct ContentUpdate {
        pub content_id: felt252,
        pub updater: ContractAddress,
        pub timestamp: u64,
        pub old_title: felt252,
        pub old_description: felt252,
        pub old_content_type: ContentType,
        pub old_category: Category,
=======
>>>>>>> 4bbc8c88
    }

    #[storage]
    struct Storage {
        admin: ContractAddress,
        current_account_id: u256,
        accounts: Map<u256, TokenBoundAccount>,
        accountsaddr: Map<ContractAddress, TokenBoundAccount>,
        next_course_id: u256,
        user_id: u256,
        users: Map<u256, User>,
        creators_content: Map<ContractAddress, ContentMetadata>,
        content: Map<felt252, ContentMetadata>,
        content_tags: Map<ContentMetadata, Array<felt252>>,
        // Subscription related storage
        subscription_id: u256,
        subscriptions: Map<u256, Subscription>,
        // Instead of storing arrays directly, we'll use a counter-based approach
        user_subscription_count: Map<ContractAddress, u256>,
        user_subscription_by_index: Map<(ContractAddress, u256), u256>,
        payment_id: u256,
        payments: Map<u256, Payment>,
        // Similar counter-based approach for subscription payments
        subscription_payment_count: Map<u256, u256>,
        subscription_payment_by_index: Map<(u256, u256), u256>,
        next_content_id: felt252,
        user_by_address: Map<ContractAddress, User>,
<<<<<<< HEAD
        // Permission system storage
        operator_permissions: Map<
            (u256, ContractAddress), Permissions,
        >, // Maps account_id and operator to permissions
        // NEW - Delegation system storage
        delegations: Map<
            (ContractAddress, u64), DelegationInfo,
        >, // Maps (delegator, permission) to delegation info
        delegation_nonces: Map<ContractAddress, u64>, // Track delegations for each address
        delegation_history: Map<
            (ContractAddress, ContractAddress), u64,
        >, // Track history between delegator and delegate
        content_updates: Map<felt252, Array<ContentUpdate>>,
        content_update_count: Map<felt252, u64>,
=======
        operator_permissions: Map::<(u256, ContractAddress), Permissions>,
        content_access: Map::<felt252, ContentAccess>,
        premium_content_access: Map::<(u256, felt252), bool>,
        access_cache: Map::<(u256, felt252), AccessCache>,
        access_blacklist: Map::<(u256, felt252), bool>,
        cache_ttl: u64,
        delegations: Map::<(ContractAddress, u64), DelegationInfo>,
        delegation_nonces: Map::<ContractAddress, u64>,
        delegation_history: Map::<(ContractAddress, ContractAddress), u64>,
        content_access_rules_count: Map<felt252, u32>,
        content_access_rules: Map<(felt252, u32), AccessRule>,
        user_content_permissions: Map<(ContractAddress, felt252), Permissions>,
        content_verification_requirements_count: Map<felt252, u32>,
        content_verification_requirements: Map<(felt252, u32), VerificationRequirement>,
        user_verifications: Map<(ContractAddress, VerificationType), bool>,
        user_identity_verifications: Map<ContractAddress, bool>,
        user_payment_verifications: Map<ContractAddress, bool>,
        user_reputation_verifications: Map<ContractAddress, bool>,
        user_ownership_verifications: Map<ContractAddress, bool>,
        user_custom_verifications: Map<ContractAddress, bool>,
>>>>>>> 4bbc8c88
    }


    #[constructor]
    fn constructor(ref self: ContractState, admin: ContractAddress) {
        // Store the values in contract state
        self.admin.write(admin);
    }

    #[event]
    #[derive(Drop, starknet::Event)]
    pub enum Event {
        TokenBoundAccountCreated: TokenBoundAccountCreated,
        UserCreated: UserCreated,
        PaymentProcessed: PaymentProcessed,
        RecurringPaymentProcessed: RecurringPaymentProcessed,
        PaymentVerified: PaymentVerified,
        RefundProcessed: RefundProcessed,
        ContentRegistered: ContentRegistered,
        // Permission-related events
        PermissionGranted: PermissionGranted,
        PermissionRevoked: PermissionRevoked,
        PermissionModified: PermissionModified,
        UserVerificationStatusChanged: UserVerificationStatusChanged,
        ContentPermissionsGranted: ContentPermissionsGranted,
        AccessVerified: AccessVerified,
        SubscriptionCreated: SubscriptionCreated,
        // NEW - Delegation-related events
        DelegationCreated: DelegationCreated,
        DelegationRevoked: DelegationRevoked,
        DelegationUsed: DelegationUsed,
        DelegationExpired: DelegationExpired,
        ContentUpdated: ContentUpdated,
    }

    #[derive(Drop, starknet::Event)]
    pub struct TokenBoundAccountCreated {
        pub id: u256,
    }

    #[derive(Drop, starknet::Event)]
    pub struct SubscriptionCreated {
        pub user_id: u256,
        pub end_date: u64,
        pub amount: u256,
    }

    #[derive(Drop, starknet::Event)]
    pub struct AccessVerified {
        pub user_id: u256,
        pub content_id: felt252,
        pub has_access: bool,
    }

    #[derive(Drop, starknet::Event)]
    pub struct UserCreated {
        pub id: u256,
    }

    #[derive(Drop, starknet::Event)]
    pub struct PaymentProcessed {
        pub payment_id: u256,
        pub subscription_id: u256,
        pub subscriber: ContractAddress,
        pub amount: u256,
        pub timestamp: u64,
    }

    #[derive(Drop, starknet::Event)]
    pub struct RecurringPaymentProcessed {
        pub payment_id: u256,
        pub subscription_id: u256,
        pub subscriber: ContractAddress,
        pub amount: u256,
        pub timestamp: u64,
    }

    #[derive(Drop, starknet::Event)]
    pub struct PaymentVerified {
        pub payment_id: u256,
        pub subscription_id: u256,
        pub timestamp: u64,
    }

    #[derive(Drop, starknet::Event)]
    pub struct RefundProcessed {
        pub payment_id: u256,
        pub subscription_id: u256,
        pub amount: u256,
        pub timestamp: u64,
    }

    // Permission-related events
    #[derive(Drop, starknet::Event)]
    pub struct PermissionGranted {
        pub account_id: u256,
        pub operator: ContractAddress,
        pub permissions: Permissions,
    }

    #[derive(Drop, starknet::Event)]
    pub struct PermissionRevoked {
        pub account_id: u256,
        pub operator: ContractAddress,
    }

    #[derive(Drop, starknet::Event)]
    pub struct PermissionModified {
        pub account_id: u256,
        pub permissions: Permissions,
    }

    // NEW - Delegation-related events
    #[derive(Drop, starknet::Event)]
    pub struct DelegationCreated {
        pub delegator: ContractAddress,
        pub delegate: ContractAddress,
        pub permissions: u64,
        pub expiration: u64,
        pub max_actions: u64,
    }

    #[derive(Drop, starknet::Event)]
    pub struct DelegationRevoked {
        pub delegator: ContractAddress,
        pub delegate: ContractAddress,
    }

    #[derive(Drop, starknet::Event)]
    pub struct DelegationUsed {
        pub delegator: ContractAddress,
        pub delegate: ContractAddress,
        pub permission: u64,
        pub remaining_actions: u64,
    }

    #[derive(Drop, starknet::Event)]
    pub struct DelegationExpired {
        pub delegator: ContractAddress,
        pub delegate: ContractAddress,
    }

    #[derive(Drop, starknet::Event)]
    pub struct ContentRegistered {
        pub content_id: felt252,
        pub creator: ContractAddress,
    }

    #[derive(Drop, starknet::Event)]
<<<<<<< HEAD
    pub struct ContentUpdated {
        pub content_id: felt252,
        pub updater: ContractAddress,
        pub timestamp: u64,
        pub old_title: felt252,
        pub new_title: felt252,
        pub old_description: felt252,
        pub new_description: felt252,
        pub old_content_type: ContentType,
        pub new_content_type: ContentType,
        pub old_category: Category,
        pub new_category: Category,
=======
    pub struct UserVerificationStatusChanged {
        #[key]
        pub user: ContractAddress,
        pub verification_type: VerificationType,
        pub is_verified: bool,
        pub timestamp: u64,
    }

    #[derive(Drop, starknet::Event)]
    pub struct ContentPermissionsGranted {
        #[key]
        pub content_id: felt252,
        #[key]
        pub user: ContractAddress,
        pub permissions: Permissions,
        pub timestamp: u64,
>>>>>>> 4bbc8c88
    }

    #[abi(embed_v0)]
    impl ChainLibNetImpl of IChainLib<ContractState> {
        fn create_token_account(
            ref self: ContractState, user_name: felt252, init_param1: felt252, init_param2: felt252,
        ) -> u256 {
            // Ensure that the username is not empty.
            assert!(user_name != 0, "User name cannot be empty");

            // Validate initialization parameters.
            assert!(init_param1 != 0, "Initialization parameter 1 cannot be empty");

            // Retrieve the current account ID before incrementing.
            let account_id = self.current_account_id.read();
            let caller = get_caller_address();

            // Create default full permissions for the owner
            let owner_permissions = Permissions { value: permission_flags::FULL };

            // Get the caller's address
            let caller_address = get_caller_address();

            // Create a new token-bound account with the provided parameters.
            let new_token_bound_account = TokenBoundAccount {
                id: account_id,
                address: caller_address, // Assign the caller's address.
                user_name: user_name,
                init_param1: init_param1,
                init_param2: init_param2,
                created_at: get_block_timestamp(), // Capture the creation timestamp.
                updated_at: get_block_timestamp(), // Set initial updated timestamp.
                owner_permissions: owner_permissions // Set owner permissions
            };

            // Store the new account in the accounts mapping
            self.accounts.write(account_id, new_token_bound_account);

            // Store the new account in the accountsaddr mapping
            // Make sure to use the caller's address as the key
            self.accountsaddr.write(caller_address, new_token_bound_account);

            // For debugging, verify that the account was stored correctly
            let stored_account = self.accountsaddr.read(caller_address);
            assert(stored_account.id == account_id, 'Account storage failed');

            // Increment the account ID counter for the next registration.
            self.current_account_id.write(account_id + 1);

            // Emit an event to notify about the new token-bound account creation.
            self.emit(TokenBoundAccountCreated { id: account_id });

            // Return the assigned account ID.
            account_id
        }

        fn get_token_bound_account(ref self: ContractState, id: u256) -> TokenBoundAccount {
            let token_bound_account = self.accounts.read(id);
            token_bound_account
        }

        fn get_token_bound_account_by_owner(
            ref self: ContractState, address: ContractAddress,
        ) -> TokenBoundAccount {
            let token_bound_account = self.accountsaddr.read(address);
            token_bound_account
        }

        fn register_user(
            ref self: ContractState, username: felt252, role: Role, rank: Rank, metadata: felt252,
        ) -> u256 {
            // Ensure that the username is not empty.
            assert!(username != 0, "User name cannot be empty");

            // Retrieve the current user ID before incrementing.
            let user_id = self.user_id.read();

            // Create a new user profile with provided details.
            let new_user = User {
                id: user_id,
                username: username,
                wallet_address: get_caller_address(), // Assign the caller's address.
                role: role,
                rank: rank,
                verified: false, // Default verification status is false.
                metadata: metadata,
            };

            // Store the new user in the users mapping.
            self.users.write(user_id, new_user);

            let user_for_address = self.users.read(user_id);
            self.user_by_address.write(user_for_address.wallet_address, user_for_address);

            // Increment the user ID counter for the next registration.
            self.user_id.write(user_id + 1);

            // Emit an event to notify about the new user registration.
            self.emit(UserCreated { id: user_id });

            // Return the assigned user ID.
            user_id
        }


        fn verify_user(ref self: ContractState, user_id: u256) -> bool {
            let caller = get_caller_address();
            // Ensure that only an admin can verify users.
            assert((self.admin.read() == caller), 'Only admin can verify users');
            let mut user = self.users.read(user_id);
            user.verified = true;
            self.users.write(user.id, user);
            true
        }
        fn retrieve_user_profile(ref self: ContractState, user_id: u256) -> User {
            // Read the user profile from the storage mapping.
            let user = self.users.read(user_id);

            // Return the retrieved user profile.
            user
        }

        fn is_verified(ref self: ContractState, user_id: u256) -> bool {
            let mut user = self.users.read(user_id);
            user.verified
        }


        fn getAdmin(self: @ContractState) -> ContractAddress {
            let admin = self.admin.read();
            admin
        }

        // Permission system implementation

        fn get_permissions(
            self: @ContractState, account_id: u256, operator: ContractAddress,
        ) -> Permissions {
            let account = self.accounts.read(account_id);

            // If the operator is the owner, return the owner's permissions
            if operator == account.address {
                return account.owner_permissions;
            }

            // Otherwise, return the operator's permissions
            self.operator_permissions.read((account_id, operator))
        }

        fn set_operator_permissions(
            ref self: ContractState,
            account_id: u256,
            operator: ContractAddress,
            permissions: Permissions,
        ) -> bool {
            let caller = get_caller_address();
            let account = self.accounts.read(account_id);

            // Ensure that the caller is the account owner or has MANAGE_OPERATORS permission
            let caller_permissions = self.get_permissions(account_id, caller);
            assert(
                account.address == caller
                    || (caller_permissions.value & permission_flags::MANAGE_OPERATORS) != 0,
                'No permission',
            );

            // Store the operator's permissions
            self.operator_permissions.write((account_id, operator), permissions);

            // Emit the permission granted event
            self.emit(PermissionGranted { account_id, operator, permissions });

            true
        }

        fn revoke_operator(
            ref self: ContractState, account_id: u256, operator: ContractAddress,
        ) -> bool {
            let caller = get_caller_address();
            let account = self.accounts.read(account_id);

            // Ensure that the caller is the account owner or has MANAGE_OPERATORS permission
            let caller_permissions = self.get_permissions(account_id, caller);
            assert(
                account.address == caller
                    || (caller_permissions.value & permission_flags::MANAGE_OPERATORS) != 0,
                'No permission',
            );

            // Set permissions to NONE
            let none_permissions = Permissions { value: permission_flags::NONE };
            self.operator_permissions.write((account_id, operator), none_permissions);

            // Emit the permission revoked event
            self.emit(PermissionRevoked { account_id, operator });

            true
        }

        fn has_permission(
            self: @ContractState, account_id: u256, operator: ContractAddress, permission: u64,
        ) -> bool {
            let permissions = self.get_permissions(account_id, operator);
            (permissions.value & permission) != 0
        }

        fn modify_account_permissions(
            ref self: ContractState, account_id: u256, permissions: Permissions,
        ) -> bool {
            let caller = get_caller_address();
            let mut account = self.accounts.read(account_id);

            // Ensure that the caller is the account owner
            assert(account.address == caller, 'Not owner');

            // Update the owner's permissions
            account.owner_permissions = permissions;
            self.accounts.write(account_id, account);

            // Emit the permission modified event
            self.emit(PermissionModified { account_id, permissions });

            true
        }


        /// @notice Registers new content in the system.
        /// @dev Only users with WRITER role can register content.
        /// @param self The contract state reference.
        /// @param title The title of the content (cannot be empty).
        /// @param description The description of the content.
        /// @param content_type The type of content being registered.
        /// @param category The category the content belongs to.
        /// @return felt252 Returns the unique identifier of the registered content.
        fn register_content(
            ref self: ContractState,
            title: felt252,
            description: felt252,
            content_type: ContentType,
            category: Category,
        ) -> felt252 {
            assert!(title != 0, "Title cannot be empty");
            assert!(description != 0, "Description cannot be empty");

            let creator = get_caller_address();
            let user = self.user_by_address.read(creator);

            assert!(user.role == Role::WRITER, "Only WRITER can post content");

            let content_id = self.next_content_id.read();

            let content_metadata = ContentMetadata {
                content_id: content_id,
                title: title,
                description: description,
                content_type: content_type,
                creator: creator,
                category: category,
            };

            self.content.write(content_id, content_metadata);
            self.creators_content.write(creator, content_metadata);
            self.next_content_id.write(content_id + 1);

            self.emit(ContentRegistered { content_id: content_id, creator: creator });

            content_id
        }


        fn get_content(ref self: ContractState, content_id: felt252) -> ContentMetadata {
            let content_metadata = self.content.read(content_id);

            assert!(content_metadata.content_id == content_id, "Content does not exist");
            content_metadata
        }

        /// @notice Processes the initial payment for a new subscription
        /// @param amount The amount to be charged for the initial payment
        /// @param subscriber The address of the subscriber
        /// @return bool Returns true if the payment is processed successfully
        fn process_initial_payment(
            ref self: ContractState, amount: u256, subscriber: ContractAddress,
        ) -> bool {
            // Get the caller's address - this is who is initiating the subscription
            let caller = get_caller_address();

            // Only allow the subscriber themselves to create a subscription
            assert(caller == subscriber, 'Only subscriber can call');

            // Create a new subscription
            let subscription_id = self.subscription_id.read();
            let current_time = get_block_timestamp();

            // Default subscription period is 30 days (in seconds)
            let subscription_period: u64 = 30 * 24 * 60 * 60;

            let new_subscription = Subscription {
                id: subscription_id,
                subscriber: subscriber,
                plan_id: 1, // Default plan ID
                amount: amount,
                start_date: current_time,
                end_date: current_time + subscription_period,
                is_active: true,
                last_payment_date: current_time,
            };

            // Store the subscription
            self.subscriptions.write(subscription_id, new_subscription);

            // Create and store the payment record
            let payment_id = self.payment_id.read();
            let new_payment = Payment {
                id: payment_id,
                subscription_id: subscription_id,
                amount: amount,
                timestamp: current_time,
                is_verified: true, // Initial payment is auto-verified
                is_refunded: false,
            };

            self.payments.write(payment_id, new_payment);

            // Update user's subscriptions using a counter-based approach
            // First, get the current count of subscriptions for this user
            let current_count = self.user_subscription_count.read(subscriber);

            // Store the subscription ID at the next index
            self.user_subscription_by_index.write((subscriber, current_count), subscription_id);

            // Increment the count
            self.user_subscription_count.write(subscriber, current_count + 1);

            // Update subscription's payments using a similar approach
            let current_payment_count = self.subscription_payment_count.read(subscription_id);

            // Store the payment ID at the next index
            self
                .subscription_payment_by_index
                .write((subscription_id, current_payment_count), payment_id);

            // Increment the count
            self.subscription_payment_count.write(subscription_id, current_payment_count + 1);

            // Increment IDs for next use
            self.subscription_id.write(subscription_id + 1);
            self.payment_id.write(payment_id + 1);

            // Emit payment processed event
            self
                .emit(
                    PaymentProcessed {
                        payment_id: payment_id,
                        subscription_id: subscription_id,
                        subscriber: subscriber,
                        amount: amount,
                        timestamp: current_time,
                    },
                );

            true
        }

        /// @notice Handles recurring payments for existing subscriptions
        /// @param subscription_id The unique identifier of the subscription
        /// @return bool Returns true if the recurring payment is processed successfully
        fn process_recurring_payment(ref self: ContractState, subscription_id: u256) -> bool {
            // Get the subscription
            let mut subscription = self.subscriptions.read(subscription_id);

            // Verify subscription exists and is active
            assert(subscription.id == subscription_id, 'Subscription not found');
            assert(subscription.is_active, 'Subscription not active');

            // Check if it's time for a recurring payment
            let current_time = get_block_timestamp();

            // Only process if subscription is due for renewal
            // In a real implementation, you would check if current_time >= subscription.end_date
            // For simplicity, we'll allow any recurring payment after the initial payment
            assert(current_time > subscription.last_payment_date, 'Payment not due yet');

            // Default subscription period is 30 days (in seconds)
            let subscription_period: u64 = 30 * 24 * 60 * 60;

            // Update subscription details
            subscription.last_payment_date = current_time;
            subscription.end_date = current_time + subscription_period;

            // Store updated subscription
            self.subscriptions.write(subscription_id, subscription);

            // Create and store the payment record
            let payment_id = self.payment_id.read();
            let new_payment = Payment {
                id: payment_id,
                subscription_id: subscription_id,
                amount: subscription.amount,
                timestamp: current_time,
                is_verified: true, // Auto-verify for simplicity
                is_refunded: false,
            };

            self.payments.write(payment_id, new_payment);

            // Update subscription's payments using a similar approach
            let current_payment_count = self.subscription_payment_count.read(subscription_id);

            // Store the payment ID at the next index
            self
                .subscription_payment_by_index
                .write((subscription_id, current_payment_count), payment_id);

            // Increment the count
            self.subscription_payment_count.write(subscription_id, current_payment_count + 1);

            // Increment payment ID for next use
            self.payment_id.write(payment_id + 1);

            // Emit recurring payment processed event
            self
                .emit(
                    RecurringPaymentProcessed {
                        payment_id: payment_id,
                        subscription_id: subscription_id,
                        subscriber: subscription.subscriber,
                        amount: subscription.amount,
                        timestamp: current_time,
                    },
                );

            true
        }

        /// @notice Verifies if a payment has been processed correctly
        /// @param payment_id The unique identifier of the payment to verify
        /// @return bool Returns true if the payment is verified successfully
        fn verify_payment(ref self: ContractState, payment_id: u256) -> bool {
            // Only admin should be able to verify payments
            let caller = get_caller_address();
            assert(self.admin.read() == caller, 'Only admin can verify payments');

            // Get the payment
            let mut payment = self.payments.read(payment_id);

            // Verify payment exists and is not already verified
            assert(payment.id == payment_id, 'Payment not found');
            assert(!payment.is_verified, 'Payment already verified');

            // Mark payment as verified
            payment.is_verified = true;
            self.payments.write(payment_id, payment);

            // Get subscription for the event
            // let subscription = self.subscriptions.read(payment.subscription_id);

            // Emit payment verified event
            self
                .emit(
                    PaymentVerified {
                        payment_id: payment_id,
                        subscription_id: payment.subscription_id,
                        timestamp: get_block_timestamp(),
                    },
                );

            true
        }

        /// @notice Processes refunds for cancelled or disputed subscriptions
        /// @param subscription_id The unique identifier of the subscription to refund
        /// @return bool Returns true if the refund is processed successfully
        fn process_refund(ref self: ContractState, subscription_id: u256) -> bool {
            // Only admin should be able to process refunds
            let caller = get_caller_address();
            assert(self.admin.read() == caller, 'Only admin can process refunds');

            // Get the subscription
            let mut subscription = self.subscriptions.read(subscription_id);

            // Verify subscription exists and is active
            assert(subscription.id == subscription_id, 'Subscription not found');
            assert(subscription.is_active, 'Subscription not active');

            // Get the most recent payment for this subscription
            // In a real implementation, you would find the most recent payment
            // For simplicity, we'll use a placeholder approach
            let sub_payments = self.subscription_payment_count.read(subscription_id);
            assert(sub_payments > 0, 'No payments to refund');

            // Get the last payment (simplified approach)
            let payment_id = self
                .subscription_payment_by_index
                .read((subscription_id, sub_payments - 1));
            let mut payment = self.payments.read(payment_id);

            // Verify payment exists and is not already refunded
            assert(!payment.is_refunded, 'Payment already refunded');

            // Mark payment as refunded
            payment.is_refunded = true;
            self.payments.write(payment_id, payment);

            // Deactivate the subscription
            subscription.is_active = false;
            self.subscriptions.write(subscription_id, subscription);

            // Emit refund processed event
            self
                .emit(
                    RefundProcessed {
                        payment_id: payment_id,
                        subscription_id: subscription_id,
                        amount: payment.amount,
                        timestamp: get_block_timestamp(),
                    },
<<<<<<< HEAD
=======
                );

            true
        }


        fn set_verification_requirements(
            ref self: ContractState,
            content_id: felt252,
            requirements: Array<VerificationRequirement>,
        ) -> bool {
            let caller = get_caller_address();
            let content = self.content.read(content_id);

            assert(content.creator == caller || self.admin.read() == caller, 'Not authorized');

            // Clear existing requirements
            let current_count = self.content_verification_requirements_count.read(content_id);
            let mut i: u32 = 0;
            while i < current_count {
                let default_req = VerificationRequirement {
                    requirement_type: VerificationType::Identity,
                    valid_until: 0_u64,
                    threshold: 0_u64,
                };
                self.content_verification_requirements.write((content_id, i), default_req);
                i += 1;
            };

            // Store new requirements
            let new_count = requirements.len();
            i = 0;
            while i < new_count {
                let req = requirements.at(i);
                self.content_verification_requirements.write((content_id, i), *req);
                i += 1;
            };

            self.content_verification_requirements_count.write(content_id, new_count);
            true
        }


        fn get_verification_requirements(
            self: @ContractState, content_id: felt252,
        ) -> Array<VerificationRequirement> {
            let count = self.content_verification_requirements_count.read(content_id);
            let mut requirements = ArrayTrait::new();
            let mut i: u32 = 0;

            while i < count {
                let req = self.content_verification_requirements.read((content_id, i));
                requirements.append(req);
                i += 1;
            };

            requirements
        }


        fn set_content_access_rules(
            ref self: ContractState, content_id: felt252, rules: Array<AccessRule>,
        ) -> bool {
            let caller = get_caller_address();
            let content = self.content.read(content_id);

            assert(content.creator == caller || self.admin.read() == caller, 'Not authorized');

            // Clear existing rules
            let current_count = self.content_access_rules_count.read(content_id);
            let mut i: u32 = 0;
            while i < current_count {
                // Create an empty/default AccessRule manually
                let empty_rule = AccessRule {
                    access_type: AccessType::Admin,
                    permission_level: 0,
                    conditions: Option::None,
                    expires_at: 0,
                };
                self.content_access_rules.write((content_id, i), empty_rule);
                i += 1;
            };

            // Store new rules
            let new_count = rules.len();
            i = 0;
            while i < new_count {
                let rule = *rules.at(i);
                self.content_access_rules.write((content_id, i), rule);
                i += 1;
            };

            self.content_access_rules_count.write(content_id, new_count);
            true
        }


        fn get_content_access_rules(
            self: @ContractState, content_id: felt252,
        ) -> Array<AccessRule> {
            let count = self.content_access_rules_count.read(content_id);
            let mut rules = ArrayTrait::new();
            let mut i: u32 = 0;

            while i < count {
                let rule = self.content_access_rules.read((content_id, i));
                rules.append(rule);
                i += 1;
            };

            rules
        }

        fn add_content_access_rule(
            ref self: ContractState, content_id: felt252, rule: AccessRule,
        ) -> bool {
            let caller = get_caller_address();
            let content = self.content.read(content_id);

            assert(content.creator == caller || self.admin.read() == caller, 'Not authorized');

            let count = self.content_access_rules_count.read(content_id);
            self.content_access_rules.write((content_id, count), rule);
            self.content_access_rules_count.write(content_id, count + 1);
            true
        }

        fn check_verification_requirements(
            self: @ContractState, user: ContractAddress, content_id: felt252,
        ) -> bool {
            let requirements = self.get_verification_requirements(content_id);
            let current_time = get_block_timestamp();
            let mut status = true;

            let mut i = 0;
            let len = requirements.len();
            while i < len {
                let req = *requirements.at(i);

                // Skip expired requirements
                if req.valid_until != 0 && req.valid_until < current_time {
                    i += 1;
                    continue;
                };

                // Check verification status based on type
                let is_verified = match req.requirement_type {
                    VerificationType::Identity => self.user_identity_verifications.read(user),
                    VerificationType::Payment => self.user_payment_verifications.read(user),
                    VerificationType::Reputation => self.user_reputation_verifications.read(user),
                    VerificationType::Ownership => self.user_ownership_verifications.read(user),
                    VerificationType::Custom => self.user_custom_verifications.read(user),
                };

                if !is_verified {
                    status = false;
                    break;
                };
                i += 1;
            };
            status
        }

        fn set_user_verification(
            ref self: ContractState,
            user: ContractAddress,
            verification_type: VerificationType,
            is_verified: bool,
        ) -> bool {
            let caller = get_caller_address();
            assert(self.admin.read() == caller, 'Only admin can verify users');

            // Update the appropriate verification map
            match verification_type {
                VerificationType::Identity => {
                    self.user_identity_verifications.write(user, is_verified);
                },
                VerificationType::Payment => {
                    self.user_payment_verifications.write(user, is_verified);
                },
                VerificationType::Reputation => {
                    self.user_reputation_verifications.write(user, is_verified);
                },
                VerificationType::Ownership => {
                    self.user_ownership_verifications.write(user, is_verified);
                },
                VerificationType::Custom => {
                    self.user_custom_verifications.write(user, is_verified);
                },
            };

            self
                .emit(
                    UserVerificationStatusChanged {
                        user, verification_type, is_verified, timestamp: get_block_timestamp(),
                    },
>>>>>>> 4bbc8c88
                );
            true
        }

        fn grant_content_permissions(
            ref self: ContractState,
            content_id: felt252,
            user: ContractAddress,
            permissions: Permissions,
        ) -> bool {
            let caller = get_caller_address();
            let content = self.content.read(content_id);

            // Verify caller has permission to grant permissions
            assert(
                content.creator == caller
                    || self.admin.read() == caller
                    || self
                        .has_content_permission(
                            content_id, caller, permission_flags::MANAGE_PERMISSIONS,
                        ),
                'Not authorized for permissions',
            );

            // Grant the permissions
            self.user_content_permissions.write((user, content_id), permissions);

            // Emit event
            self
                .emit(
                    ContentPermissionsGranted {
                        content_id, user, permissions, timestamp: get_block_timestamp(),
                    },
                );
            true
        }
        // NEW - Account Delegation Implementation

        // Creates a delegation for account permissions
        // delegate The address that will receive delegated permissions
        // permissions The permissions to be delegated (using delegation_flags)
        // expiration Timestamp when the delegation expires (0 for no expiration)
        // max_actions Maximum number of actions allowed (0 for unlimited)
        //  bool Returns true if delegation was created successfully
        fn create_delegation(
            ref self: ContractState,
            delegate: ContractAddress,
            permissions: u64,
            expiration: u64,
            max_actions: u64,
        ) -> bool {
            // Ensure the delegate address is valid
            let x: ContractAddress = 0.try_into().unwrap();
            assert(delegate != x, 'Invalid delegate address');

            // Get the delegator (caller)
            let delegator = get_caller_address();

            // Create delegation info
            let delegation_info = DelegationInfo {
                delegator,
                delegate,
                permissions,
                expiration,
                max_actions,
                action_count: 0,
                active: true,
            };

            // Store the delegation
            self.delegations.write((delegator, permissions), delegation_info);

            // Increment nonce for tracking
            let current_nonce = self.delegation_nonces.read(delegate);
            self.delegation_nonces.write(delegate, current_nonce + 1);

            // Track delegation history
            let history_count = self.delegation_history.read((delegator, delegate));
            self.delegation_history.write((delegator, delegate), history_count + 1);

            // Emit delegation created event
            self
                .emit(
                    Event::DelegationCreated(
                        DelegationCreated {
                            delegator, delegate, permissions, expiration, max_actions,
                        },
                    ),
                );

            true
        }

        fn has_content_permission(
            self: @ContractState, content_id: felt252, user: ContractAddress, permission: u64,
        ) -> bool {
            let content = self.content.read(content_id);

            // Creator or admin always allowed
            if user == content.creator || user == self.admin.read() {
                return true;
            }

            // Check user permissions
            let user_permissions = self.user_content_permissions.read((user, content_id));
            (user_permissions.value & permission) != 0
        }
        // Revokes an active delegation
        fn revoke_delegation(
            ref self: ContractState, delegate: ContractAddress, permissions: u64,
        ) -> bool {
            // Get the delegator (caller)
            let delegator = get_caller_address();

            // Get the delegation info
            let mut delegation_info = self.delegations.read((delegator, permissions));

            // Ensure the delegation exists and is active
            assert(delegation_info.active, 'Delegation not active');
            assert(delegation_info.delegate == delegate, 'Delegate mismatch');

            // Deactivate the delegation
            delegation_info.active = false;
            self.delegations.write((delegator, permissions), delegation_info);

            // Emit delegation revoked event
            self.emit(Event::DelegationRevoked(DelegationRevoked { delegator, delegate }));

            true
        }

        // Checks if a delegate has specific permissions from a delegator
        fn is_delegated(
            self: @ContractState,
            delegator: ContractAddress,
            delegate: ContractAddress,
            permission: u64,
        ) -> bool {
            let delegation_info = self.delegations.read((delegator, permission));

            // Verify delegation exists and is active
            if !delegation_info.active || delegation_info.delegate != delegate {
                return false;
            }

            // Check if the delegation has expired
            let current_time = get_block_timestamp();
            if delegation_info.expiration != 0 && delegation_info.expiration < current_time {
                return false;
            }

            // Check if action limit has been reached
            if delegation_info.max_actions != 0
                && delegation_info.action_count >= delegation_info.max_actions {
                return false;
            }

            // Check if the requested permission is included in the granted permissions
            return (delegation_info.permissions & permission) == permission;
        }

        // Uses a delegation to perform an action, updating usage count
        fn use_delegation(
            ref self: ContractState, delegator: ContractAddress, permission: u64,
        ) -> bool {
            let caller = get_caller_address();

            // Check if the caller has the required permission via delegation
            assert(self.is_delegated(delegator, caller, permission), 'Permission denied');

            // Get the delegation info
            let mut delegation_info = self.delegations.read((delegator, permission));

            // Increment action count
            delegation_info.action_count += 1;
            self.delegations.write((delegator, permission), delegation_info);

            // Calculate remaining actions
            let remaining_actions = if delegation_info.max_actions == 0 {
                0 // Unlimited actions
            } else {
                delegation_info.max_actions - delegation_info.action_count
            };

            // Emit delegation used event
            self
                .emit(
                    Event::DelegationUsed(
                        DelegationUsed {
                            delegator, delegate: caller, permission, remaining_actions,
                        },
                    ),
                );

            // Check if the delegation has reached its action limit
            if delegation_info.max_actions != 0
                && delegation_info.action_count >= delegation_info.max_actions {
                // Deactivate the delegation
                delegation_info.active = false;
                self.delegations.write((delegator, permission), delegation_info);

                // Emit delegation expired event
                self.emit(DelegationExpired { delegator, delegate: caller });
            }

            true
        }


        // Get delegation information
        fn get_delegation_info(
            self: @ContractState, delegator: ContractAddress, permission: u64,
        ) -> DelegationInfo {
            self.delegations.read((delegator, permission))
        }

<<<<<<< HEAD
        fn update_content(
            ref self: ContractState,
            content_id: felt252,
            new_title: Option<felt252>,
            new_description: Option<felt252>,
            new_content_type: Option<ContentType>,
            new_category: Option<Category>,
=======

        fn create_subscription(ref self: ContractState, user_id: u256, amount: u256) -> bool {
            let caller = get_caller_address();

            // Verify the user exists
            let user = self.users.read(user_id);
            assert(user.id == user_id, 'User does not exist');

            let current_time = get_block_timestamp();

            // Create a new subscription
            let subscription_id = self.subscription_id.read() + 1;
            let current_time = get_block_timestamp();

            // Default subscription period is 30 days (in seconds)
            let subscription_period: u64 = 30 * 24 * 60 * 60;
            let end_date = current_time + subscription_period;

            let new_subscription = Subscription {
                id: subscription_id,
                subscriber: caller,
                plan_id: 1, // Default plan ID
                amount: amount,
                start_date: current_time,
                end_date: end_date,
                is_active: true,
                last_payment_date: current_time,
            };

            self.subscriptions.write(user_id, new_subscription);

            // Emit event
            self.emit(SubscriptionCreated { user_id: user_id, end_date: end_date, amount: amount });

            true
        }
        fn get_user_subscription(ref self: ContractState, user_id: u256) -> Subscription {
            self.subscriptions.read(user_id)
        }

        fn grant_premium_access(
            ref self: ContractState, user_id: u256, content_id: felt252,
>>>>>>> 4bbc8c88
        ) -> bool {
            let caller = get_caller_address();
            let content = self.content.read(content_id);

<<<<<<< HEAD
            // Verify ownership or permissions
            let has_permission = self
                .has_permission(content.creator.into(), caller, permission_flags::CONTENT_UPDATE);
            assert(has_permission, 'Unauthorized: caller does not have update permission');

            // Store old values for history
            let old_title = content.title;
            let old_description = content.description;
            let old_content_type = content.content_type;
            let old_category = content.category;

            // Update only the fields that are provided
            if new_title.is_some() {
                content.title = new_title.unwrap();
            }
            if new_description.is_some() {
                content.description = new_description.unwrap();
            }
            if new_content_type.is_some() {
                content.content_type = new_content_type.unwrap();
            }
            if new_category.is_some() {
                content.category = new_category.unwrap();
            }

            // Store the update in history
            let update = ContentUpdate {
                content_id,
                updater: caller,
                timestamp: get_block_timestamp(),
                old_title,
                old_description,
                old_content_type,
                old_category,
            };

            let mut updates = self.content_updates.read(content_id);
            updates.append(update);
            self.content_updates.write(content_id, updates);

            // Increment update count
            let count = self.content_update_count.read(content_id);
            self.content_update_count.write(content_id, count + 1);
=======
            // Verify the caller is either the content creator or admin
            assert(
                content.creator == caller || self.admin.read() == caller,
                'Not authorized to grant access',
            );

            // Verify the user exists
            let user = self.users.read(user_id);
            assert(user.id == user_id, 'User does not exist');

            // Grant premium access
            self.premium_content_access.write((user_id, content_id), true);

            // Invalidate any existing cache entry
            let cache_key = (user_id, content_id);
            let cache_exists = self.access_cache.read(cache_key).timestamp != 0;
            if cache_exists {
                let mut cache_entry = self.access_cache.read(cache_key);
                cache_entry.has_access = true;
                cache_entry.timestamp = get_block_timestamp();
                cache_entry.expiry = get_block_timestamp() + self.cache_ttl.read();
                self.access_cache.write(cache_key, cache_entry);
            }

            // Remove from blacklist if present
            if self.access_blacklist.read((user_id, content_id)) {
                self.access_blacklist.write((user_id, content_id), false);
            }

            true
        }
        fn is_in_blacklist(self: @ContractState, user_id: u256, content_id: felt252) -> bool {
            self.access_blacklist.read((user_id, content_id))
        }
        fn get_premium_access_status(
            self: @ContractState, user_id: u256, content_id: felt252,
        ) -> bool {
            self.premium_content_access.read((user_id, content_id))
        }

        fn revoke_access(ref self: ContractState, user_id: u256, content_id: felt252) -> bool {
            let caller = get_caller_address();
            let content = self.content.read(content_id);

            // Verify the caller is either the content creator or admin
            assert(
                content.creator == caller || self.admin.read() == caller,
                'Not authorized to revoke access',
            );

            // Add to blacklist
            self.access_blacklist.write((user_id, content_id), true);

            // Remove premium access if it exists
            if self.premium_content_access.read((user_id, content_id)) {
                self.premium_content_access.write((user_id, content_id), false);
            }

            // Invalidate any existing cache entry
            let cache_key = (user_id, content_id);
            let cache_exists = self.access_cache.read(cache_key).timestamp != 0;
            if cache_exists {
                let mut cache_entry = self.access_cache.read(cache_key);
                cache_entry.has_access = false;
                cache_entry.timestamp = get_block_timestamp();
                cache_entry.expiry = get_block_timestamp() + self.cache_ttl.read();
                self.access_cache.write(cache_key, cache_entry);
            }

            true
        }

        fn has_active_subscription(self: @ContractState, user_id: u256) -> bool {
            let subscription = self.subscriptions.read(user_id);

            if !subscription.is_active {
                return false;
            }

            let current_time = get_block_timestamp();
            return current_time <= subscription.end_date;
        }

        fn set_cache_ttl(ref self: ContractState, ttl_seconds: u64) -> bool {
            let caller = get_caller_address();

            // Only admin can set cache TTL
            assert(self.admin.read() == caller, 'Only admin can set cache TTL');

            self.cache_ttl.write(ttl_seconds);
            true
        }

        fn verify_access(ref self: ContractState, user_id: u256, content_id: felt252) -> bool {
            let current_time = get_block_timestamp();
            let cache_key = (user_id, content_id);

            // Check if the user is blacklisted for this content
            if self.access_blacklist.read(cache_key) {
                self._update_access_cache(cache_key, false, current_time);
                return false;
            }

            // Check cache first
            let cached_access = self.access_cache.read(cache_key);

            // Cache miss or expired, perform full verification
            let user = self.users.read(user_id);
            assert(user.id == user_id, 'User does not exist');

            let content = self.content.read(content_id);
            assert(content.content_id == content_id, 'Content does not exist');

            // Determine access with early returns for special cases
            let has_access = self._determine_access(user_id, content_id, user);

            // Update cache with result
            self._update_access_cache(cache_key, has_access, current_time);

            has_access
        }

        // Helper function to determine access
        fn _determine_access(
            ref self: ContractState, user_id: u256, content_id: felt252, user: User,
        ) -> bool {
            let content = self.get_content(content_id);
            // Admin check - admins have access to everything
            if user.wallet_address == self.admin.read() {
                return true;
            }

            // Creator check - creators have access to their own content
            if content.creator == user.wallet_address {
                return true;
            }

            // Access type check - standard content is accessible to all
            let access_config = self.content_access.read(content_id);
            if access_config.access_type == AccessType::View {
                return true;
            }

            // Check subscription if required
            if access_config.requires_subscription && !self.has_active_subscription(user_id) {
                return false;
            }

            // Check premium access if required
            if access_config.is_premium
                && !self.premium_content_access.read((user_id, content_id)) {
                return false;
            }

            // If we've passed all checks, user has access
            return true;
        }

        // Helper function to update cache and emit event
        fn _update_access_cache(
            ref self: ContractState,
            cache_key: (u256, felt252),
            has_access: bool,
            current_time: u64,
        ) {
            let (user_id, content_id) = cache_key;

            // Update cache
            let cache_entry = AccessCache {
                user_id: user_id,
                content_id: content_id,
                has_access: has_access,
                timestamp: current_time,
                expiry: current_time + self.cache_ttl.read(),
            };
            self.access_cache.write(cache_key, cache_entry);
>>>>>>> 4bbc8c88

            // Emit event
            self
                .emit(
<<<<<<< HEAD
                    Event::ContentUpdated(
                        ContentUpdated {
                            content_id,
                            updater: caller,
                            timestamp: get_block_timestamp(),
                            old_title,
                            new_title: content.title,
                            old_description,
                            new_description: content.description,
                            old_content_type,
                            new_content_type: content.content_type,
                            old_category,
                            new_category: content.category,
                        },
                    ),
                );
=======
                    AccessVerified {
                        user_id: user_id, content_id: content_id, has_access: has_access,
                    },
                );
        }

        fn initialize_access_control(ref self: ContractState, default_cache_ttl: u64) -> bool {
            let caller = get_caller_address();

            // Only admin can initialize access control
            assert(self.admin.read() == caller, 'Only admin can initialize');

            self.cache_ttl.write(default_cache_ttl);
>>>>>>> 4bbc8c88

            true
        }

<<<<<<< HEAD
        fn get_content_update_history(
            self: @ContractState, content_id: felt252,
        ) -> Array<ContentUpdate> {
            self.content_updates.read(content_id)
        }

        fn get_content_update_count(self: @ContractState, content_id: felt252) -> u64 {
            self.content_update_count.read(content_id)
=======
        fn clear_access_cache(ref self: ContractState, user_id: u256, content_id: felt252) -> bool {
            let caller = get_caller_address();

            // Only admin can clear cache entries
            assert(self.admin.read() == caller, 'Only admin can clear cache');

            // Create an empty cache entry with zero timestamp (effectively clearing it)
            let empty_cache = AccessCache {
                user_id: 0, content_id: 0, has_access: false, timestamp: 0, expiry: 0,
            };

            self.access_cache.write((user_id, content_id), empty_cache);

            true
>>>>>>> 4bbc8c88
        }
    }
}<|MERGE_RESOLUTION|>--- conflicted
+++ resolved
@@ -11,23 +11,16 @@
 
 
     use starknet::{
-<<<<<<< HEAD
-        ContractAddress, contract_address_const, get_block_timestamp, get_caller_address,
-=======
-        ContractAddress, get_block_timestamp, get_caller_address, contract_address_const,
->>>>>>> 4bbc8c88
+        ContractAddress, contract_address_const, get_block_timestamp, get_caller_address,,
     };
     use crate::base::types::{Permissions, Rank, Role, TokenBoundAccount, User, permission_flags};
     use crate::interfaces::IChainLib::IChainLib;
 
-<<<<<<< HEAD
-=======
     use crate::base::types::{
         TokenBoundAccount, User, Role, Rank, Permissions, permission_flags, AccessRule, AccessType,
         VerificationRequirement, VerificationType,
     };
 
->>>>>>> 4bbc8c88
     // Define delegation-specific structures and constants
 
     // New delegation flags - extending the existing permission_flags
@@ -89,9 +82,7 @@
         pub start_date: u64,
         pub end_date: u64,
         pub is_active: bool,
-        pub last_payment_date: u64,
-<<<<<<< HEAD
-=======
+        pub last_payment_date: u64,,
     }
 
     #[derive(Copy, Drop, Serde, starknet::Store, Debug)]
@@ -108,7 +99,6 @@
         pub access_type: AccessType,
         pub requires_subscription: bool,
         pub is_premium: bool,
->>>>>>> 4bbc8c88
     }
 
     #[derive(Copy, Drop, Serde, starknet::Store, Debug)]
@@ -118,8 +108,7 @@
         pub amount: u256,
         pub timestamp: u64,
         pub is_verified: bool,
-        pub is_refunded: bool,
-<<<<<<< HEAD
+        pub is_refunded: bool,,
     }
 
     #[derive(Copy, Drop, Serde, starknet::Store, Debug)]
@@ -131,8 +120,6 @@
         pub old_description: felt252,
         pub old_content_type: ContentType,
         pub old_category: Category,
-=======
->>>>>>> 4bbc8c88
     }
 
     #[storage]
@@ -160,22 +147,6 @@
         subscription_payment_by_index: Map<(u256, u256), u256>,
         next_content_id: felt252,
         user_by_address: Map<ContractAddress, User>,
-<<<<<<< HEAD
-        // Permission system storage
-        operator_permissions: Map<
-            (u256, ContractAddress), Permissions,
-        >, // Maps account_id and operator to permissions
-        // NEW - Delegation system storage
-        delegations: Map<
-            (ContractAddress, u64), DelegationInfo,
-        >, // Maps (delegator, permission) to delegation info
-        delegation_nonces: Map<ContractAddress, u64>, // Track delegations for each address
-        delegation_history: Map<
-            (ContractAddress, ContractAddress), u64,
-        >, // Track history between delegator and delegate
-        content_updates: Map<felt252, Array<ContentUpdate>>,
-        content_update_count: Map<felt252, u64>,
-=======
         operator_permissions: Map::<(u256, ContractAddress), Permissions>,
         content_access: Map::<felt252, ContentAccess>,
         premium_content_access: Map::<(u256, felt252), bool>,
@@ -196,7 +167,6 @@
         user_reputation_verifications: Map<ContractAddress, bool>,
         user_ownership_verifications: Map<ContractAddress, bool>,
         user_custom_verifications: Map<ContractAddress, bool>,
->>>>>>> 4bbc8c88
     }
 
 
@@ -346,20 +316,6 @@
     }
 
     #[derive(Drop, starknet::Event)]
-<<<<<<< HEAD
-    pub struct ContentUpdated {
-        pub content_id: felt252,
-        pub updater: ContractAddress,
-        pub timestamp: u64,
-        pub old_title: felt252,
-        pub new_title: felt252,
-        pub old_description: felt252,
-        pub new_description: felt252,
-        pub old_content_type: ContentType,
-        pub new_content_type: ContentType,
-        pub old_category: Category,
-        pub new_category: Category,
-=======
     pub struct UserVerificationStatusChanged {
         #[key]
         pub user: ContractAddress,
@@ -376,7 +332,6 @@
         pub user: ContractAddress,
         pub permissions: Permissions,
         pub timestamp: u64,
->>>>>>> 4bbc8c88
     }
 
     #[abi(embed_v0)]
@@ -894,8 +849,6 @@
                         amount: payment.amount,
                         timestamp: get_block_timestamp(),
                     },
-<<<<<<< HEAD
-=======
                 );
 
             true
@@ -1092,7 +1045,6 @@
                     UserVerificationStatusChanged {
                         user, verification_type, is_verified, timestamp: get_block_timestamp(),
                     },
->>>>>>> 4bbc8c88
                 );
             true
         }
@@ -1309,15 +1261,6 @@
             self.delegations.read((delegator, permission))
         }
 
-<<<<<<< HEAD
-        fn update_content(
-            ref self: ContractState,
-            content_id: felt252,
-            new_title: Option<felt252>,
-            new_description: Option<felt252>,
-            new_content_type: Option<ContentType>,
-            new_category: Option<Category>,
-=======
 
         fn create_subscription(ref self: ContractState, user_id: u256, amount: u256) -> bool {
             let caller = get_caller_address();
@@ -1360,12 +1303,234 @@
 
         fn grant_premium_access(
             ref self: ContractState, user_id: u256, content_id: felt252,
->>>>>>> 4bbc8c88
         ) -> bool {
             let caller = get_caller_address();
             let content = self.content.read(content_id);
 
-<<<<<<< HEAD
+            // Verify the caller is either the content creator or admin
+            assert(
+                content.creator == caller || self.admin.read() == caller,
+                'Not authorized to grant access',
+            );
+
+            // Verify the user exists
+            let user = self.users.read(user_id);
+            assert(user.id == user_id, 'User does not exist');
+
+            // Grant premium access
+            self.premium_content_access.write((user_id, content_id), true);
+
+            // Invalidate any existing cache entry
+            let cache_key = (user_id, content_id);
+            let cache_exists = self.access_cache.read(cache_key).timestamp != 0;
+            if cache_exists {
+                let mut cache_entry = self.access_cache.read(cache_key);
+                cache_entry.has_access = true;
+                cache_entry.timestamp = get_block_timestamp();
+                cache_entry.expiry = get_block_timestamp() + self.cache_ttl.read();
+                self.access_cache.write(cache_key, cache_entry);
+            }
+
+            // Remove from blacklist if present
+            if self.access_blacklist.read((user_id, content_id)) {
+                self.access_blacklist.write((user_id, content_id), false);
+            }
+
+            true
+        }
+        fn is_in_blacklist(self: @ContractState, user_id: u256, content_id: felt252) -> bool {
+            self.access_blacklist.read((user_id, content_id))
+        }
+        fn get_premium_access_status(
+            self: @ContractState, user_id: u256, content_id: felt252,
+        ) -> bool {
+            self.premium_content_access.read((user_id, content_id))
+        }
+
+        fn revoke_access(ref self: ContractState, user_id: u256, content_id: felt252) -> bool {
+            let caller = get_caller_address();
+            let content = self.content.read(content_id);
+
+            // Verify the caller is either the content creator or admin
+            assert(
+                content.creator == caller || self.admin.read() == caller,
+                'Not authorized to revoke access',
+            );
+
+            // Add to blacklist
+            self.access_blacklist.write((user_id, content_id), true);
+
+            // Remove premium access if it exists
+            if self.premium_content_access.read((user_id, content_id)) {
+                self.premium_content_access.write((user_id, content_id), false);
+            }
+
+            // Invalidate any existing cache entry
+            let cache_key = (user_id, content_id);
+            let cache_exists = self.access_cache.read(cache_key).timestamp != 0;
+            if cache_exists {
+                let mut cache_entry = self.access_cache.read(cache_key);
+                cache_entry.has_access = false;
+                cache_entry.timestamp = get_block_timestamp();
+                cache_entry.expiry = get_block_timestamp() + self.cache_ttl.read();
+                self.access_cache.write(cache_key, cache_entry);
+            }
+
+            true
+        }
+
+        fn has_active_subscription(self: @ContractState, user_id: u256) -> bool {
+            let subscription = self.subscriptions.read(user_id);
+
+            if !subscription.is_active {
+                return false;
+            }
+
+            let current_time = get_block_timestamp();
+            return current_time <= subscription.end_date;
+        }
+
+        fn set_cache_ttl(ref self: ContractState, ttl_seconds: u64) -> bool {
+            let caller = get_caller_address();
+
+            // Only admin can set cache TTL
+            assert(self.admin.read() == caller, 'Only admin can set cache TTL');
+
+            self.cache_ttl.write(ttl_seconds);
+            true
+        }
+
+        fn verify_access(ref self: ContractState, user_id: u256, content_id: felt252) -> bool {
+            let current_time = get_block_timestamp();
+            let cache_key = (user_id, content_id);
+
+            // Check if the user is blacklisted for this content
+            if self.access_blacklist.read(cache_key) {
+                self._update_access_cache(cache_key, false, current_time);
+                return false;
+            }
+
+            // Check cache first
+            let cached_access = self.access_cache.read(cache_key);
+
+            // Cache miss or expired, perform full verification
+            let user = self.users.read(user_id);
+            assert(user.id == user_id, 'User does not exist');
+
+            let content = self.content.read(content_id);
+            assert(content.content_id == content_id, 'Content does not exist');
+
+            // Determine access with early returns for special cases
+            let has_access = self._determine_access(user_id, content_id, user);
+
+            // Update cache with result
+            self._update_access_cache(cache_key, has_access, current_time);
+
+            has_access
+        }
+
+        // Helper function to determine access
+        fn _determine_access(
+            ref self: ContractState, user_id: u256, content_id: felt252, user: User,
+        ) -> bool {
+            let content = self.get_content(content_id);
+            // Admin check - admins have access to everything
+            if user.wallet_address == self.admin.read() {
+                return true;
+            }
+
+            // Creator check - creators have access to their own content
+            if content.creator == user.wallet_address {
+                return true;
+            }
+
+            // Access type check - standard content is accessible to all
+            let access_config = self.content_access.read(content_id);
+            if access_config.access_type == AccessType::View {
+                return true;
+            }
+
+            // Check subscription if required
+            if access_config.requires_subscription && !self.has_active_subscription(user_id) {
+                return false;
+            }
+
+            // Check premium access if required
+            if access_config.is_premium
+                && !self.premium_content_access.read((user_id, content_id)) {
+                return false;
+            }
+
+            // If we've passed all checks, user has access
+            return true;
+        }
+
+        // Helper function to update cache and emit event
+        fn _update_access_cache(
+            ref self: ContractState,
+            cache_key: (u256, felt252),
+            has_access: bool,
+            current_time: u64,
+        ) {
+            let (user_id, content_id) = cache_key;
+
+            // Update cache
+            let cache_entry = AccessCache {
+                user_id: user_id,
+                content_id: content_id,
+                has_access: has_access,
+                timestamp: current_time,
+                expiry: current_time + self.cache_ttl.read(),
+            };
+            self.access_cache.write(cache_key, cache_entry);
+
+            // Emit event
+            self
+                .emit(
+                    AccessVerified {
+                        user_id: user_id, content_id: content_id, has_access: has_access,
+                    },
+                );
+        }
+
+        fn initialize_access_control(ref self: ContractState, default_cache_ttl: u64) -> bool {
+            let caller = get_caller_address();
+
+            // Only admin can initialize access control
+            assert(self.admin.read() == caller, 'Only admin can initialize');
+
+            self.cache_ttl.write(default_cache_ttl);
+
+            true
+        }
+
+        fn clear_access_cache(ref self: ContractState, user_id: u256, content_id: felt252) -> bool {
+            let caller = get_caller_address();
+
+            // Only admin can clear cache entries
+            assert(self.admin.read() == caller, 'Only admin can clear cache');
+
+            // Create an empty cache entry with zero timestamp (effectively clearing it)
+            let empty_cache = AccessCache {
+                user_id: 0, content_id: 0, has_access: false, timestamp: 0, expiry: 0,
+            };
+
+            self.access_cache.write((user_id, content_id), empty_cache);
+
+            true
+        }
+
+        fn update_content(
+            ref self: ContractState,
+            content_id: felt252,
+            new_title: Option<felt252>,
+            new_description: Option<felt252>,
+            new_content_type: Option<ContentType>,
+            new_category: Option<Category>,
+        ) -> bool {
+            let caller = get_caller_address();
+            let content = self.content.read(content_id);
+
             // Verify ownership or permissions
             let has_permission = self
                 .has_permission(content.creator.into(), caller, permission_flags::CONTENT_UPDATE);
@@ -1409,189 +1574,10 @@
             // Increment update count
             let count = self.content_update_count.read(content_id);
             self.content_update_count.write(content_id, count + 1);
-=======
-            // Verify the caller is either the content creator or admin
-            assert(
-                content.creator == caller || self.admin.read() == caller,
-                'Not authorized to grant access',
-            );
-
-            // Verify the user exists
-            let user = self.users.read(user_id);
-            assert(user.id == user_id, 'User does not exist');
-
-            // Grant premium access
-            self.premium_content_access.write((user_id, content_id), true);
-
-            // Invalidate any existing cache entry
-            let cache_key = (user_id, content_id);
-            let cache_exists = self.access_cache.read(cache_key).timestamp != 0;
-            if cache_exists {
-                let mut cache_entry = self.access_cache.read(cache_key);
-                cache_entry.has_access = true;
-                cache_entry.timestamp = get_block_timestamp();
-                cache_entry.expiry = get_block_timestamp() + self.cache_ttl.read();
-                self.access_cache.write(cache_key, cache_entry);
-            }
-
-            // Remove from blacklist if present
-            if self.access_blacklist.read((user_id, content_id)) {
-                self.access_blacklist.write((user_id, content_id), false);
-            }
-
-            true
-        }
-        fn is_in_blacklist(self: @ContractState, user_id: u256, content_id: felt252) -> bool {
-            self.access_blacklist.read((user_id, content_id))
-        }
-        fn get_premium_access_status(
-            self: @ContractState, user_id: u256, content_id: felt252,
-        ) -> bool {
-            self.premium_content_access.read((user_id, content_id))
-        }
-
-        fn revoke_access(ref self: ContractState, user_id: u256, content_id: felt252) -> bool {
-            let caller = get_caller_address();
-            let content = self.content.read(content_id);
-
-            // Verify the caller is either the content creator or admin
-            assert(
-                content.creator == caller || self.admin.read() == caller,
-                'Not authorized to revoke access',
-            );
-
-            // Add to blacklist
-            self.access_blacklist.write((user_id, content_id), true);
-
-            // Remove premium access if it exists
-            if self.premium_content_access.read((user_id, content_id)) {
-                self.premium_content_access.write((user_id, content_id), false);
-            }
-
-            // Invalidate any existing cache entry
-            let cache_key = (user_id, content_id);
-            let cache_exists = self.access_cache.read(cache_key).timestamp != 0;
-            if cache_exists {
-                let mut cache_entry = self.access_cache.read(cache_key);
-                cache_entry.has_access = false;
-                cache_entry.timestamp = get_block_timestamp();
-                cache_entry.expiry = get_block_timestamp() + self.cache_ttl.read();
-                self.access_cache.write(cache_key, cache_entry);
-            }
-
-            true
-        }
-
-        fn has_active_subscription(self: @ContractState, user_id: u256) -> bool {
-            let subscription = self.subscriptions.read(user_id);
-
-            if !subscription.is_active {
-                return false;
-            }
-
-            let current_time = get_block_timestamp();
-            return current_time <= subscription.end_date;
-        }
-
-        fn set_cache_ttl(ref self: ContractState, ttl_seconds: u64) -> bool {
-            let caller = get_caller_address();
-
-            // Only admin can set cache TTL
-            assert(self.admin.read() == caller, 'Only admin can set cache TTL');
-
-            self.cache_ttl.write(ttl_seconds);
-            true
-        }
-
-        fn verify_access(ref self: ContractState, user_id: u256, content_id: felt252) -> bool {
-            let current_time = get_block_timestamp();
-            let cache_key = (user_id, content_id);
-
-            // Check if the user is blacklisted for this content
-            if self.access_blacklist.read(cache_key) {
-                self._update_access_cache(cache_key, false, current_time);
-                return false;
-            }
-
-            // Check cache first
-            let cached_access = self.access_cache.read(cache_key);
-
-            // Cache miss or expired, perform full verification
-            let user = self.users.read(user_id);
-            assert(user.id == user_id, 'User does not exist');
-
-            let content = self.content.read(content_id);
-            assert(content.content_id == content_id, 'Content does not exist');
-
-            // Determine access with early returns for special cases
-            let has_access = self._determine_access(user_id, content_id, user);
-
-            // Update cache with result
-            self._update_access_cache(cache_key, has_access, current_time);
-
-            has_access
-        }
-
-        // Helper function to determine access
-        fn _determine_access(
-            ref self: ContractState, user_id: u256, content_id: felt252, user: User,
-        ) -> bool {
-            let content = self.get_content(content_id);
-            // Admin check - admins have access to everything
-            if user.wallet_address == self.admin.read() {
-                return true;
-            }
-
-            // Creator check - creators have access to their own content
-            if content.creator == user.wallet_address {
-                return true;
-            }
-
-            // Access type check - standard content is accessible to all
-            let access_config = self.content_access.read(content_id);
-            if access_config.access_type == AccessType::View {
-                return true;
-            }
-
-            // Check subscription if required
-            if access_config.requires_subscription && !self.has_active_subscription(user_id) {
-                return false;
-            }
-
-            // Check premium access if required
-            if access_config.is_premium
-                && !self.premium_content_access.read((user_id, content_id)) {
-                return false;
-            }
-
-            // If we've passed all checks, user has access
-            return true;
-        }
-
-        // Helper function to update cache and emit event
-        fn _update_access_cache(
-            ref self: ContractState,
-            cache_key: (u256, felt252),
-            has_access: bool,
-            current_time: u64,
-        ) {
-            let (user_id, content_id) = cache_key;
-
-            // Update cache
-            let cache_entry = AccessCache {
-                user_id: user_id,
-                content_id: content_id,
-                has_access: has_access,
-                timestamp: current_time,
-                expiry: current_time + self.cache_ttl.read(),
-            };
-            self.access_cache.write(cache_key, cache_entry);
->>>>>>> 4bbc8c88
 
             // Emit event
             self
                 .emit(
-<<<<<<< HEAD
                     Event::ContentUpdated(
                         ContentUpdated {
                             content_id,
@@ -1608,26 +1594,10 @@
                         },
                     ),
                 );
-=======
-                    AccessVerified {
-                        user_id: user_id, content_id: content_id, has_access: has_access,
-                    },
-                );
-        }
-
-        fn initialize_access_control(ref self: ContractState, default_cache_ttl: u64) -> bool {
-            let caller = get_caller_address();
-
-            // Only admin can initialize access control
-            assert(self.admin.read() == caller, 'Only admin can initialize');
-
-            self.cache_ttl.write(default_cache_ttl);
->>>>>>> 4bbc8c88
-
-            true
-        }
-
-<<<<<<< HEAD
+
+            true
+        }
+
         fn get_content_update_history(
             self: @ContractState, content_id: felt252,
         ) -> Array<ContentUpdate> {
@@ -1636,22 +1606,6 @@
 
         fn get_content_update_count(self: @ContractState, content_id: felt252) -> u64 {
             self.content_update_count.read(content_id)
-=======
-        fn clear_access_cache(ref self: ContractState, user_id: u256, content_id: felt252) -> bool {
-            let caller = get_caller_address();
-
-            // Only admin can clear cache entries
-            assert(self.admin.read() == caller, 'Only admin can clear cache');
-
-            // Create an empty cache entry with zero timestamp (effectively clearing it)
-            let empty_cache = AccessCache {
-                user_id: 0, content_id: 0, has_access: false, timestamp: 0, expiry: 0,
-            };
-
-            self.access_cache.write((user_id, content_id), empty_cache);
-
-            true
->>>>>>> 4bbc8c88
         }
     }
 }