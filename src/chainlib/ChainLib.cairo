--- conflicted
+++ resolved
@@ -51,15 +51,15 @@
         creators_content: Map::<ContractAddress, ContentMetadata>,
         content: Map::<felt252, ContentMetadata>,
         content_tags: Map::<ContentMetadata, Array<felt252>>,
-<<<<<<< HEAD
+
         next_content_id: felt252,
         user_by_address: Map<ContractAddress, User>,
-=======
+
         // Permission system storage
         operator_permissions: Map::<
             (u256, ContractAddress), Permissions
         >, // Maps account_id and operator to permissions
->>>>>>> f028d2bd
+
     }
 
 
@@ -74,14 +74,13 @@
     pub enum Event {
         TokenBoundAccountCreated: TokenBoundAccountCreated,
         UserCreated: UserCreated,
-<<<<<<< HEAD
         ContentRegistered: ContentRegistered,
-=======
+
         // Permission-related events
         PermissionGranted: PermissionGranted,
         PermissionRevoked: PermissionRevoked,
         PermissionModified: PermissionModified,
->>>>>>> f028d2bd
+
     }
 
     #[derive(Drop, starknet::Event)]
@@ -94,7 +93,6 @@
         pub id: u256,
     }
 
-<<<<<<< HEAD
 
     #[derive(Drop, starknet::Event)]
     pub struct ContentRegistered {
@@ -102,7 +100,7 @@
         pub creator: ContractAddress
     }
 
-=======
+
     // Permission-related events
     #[derive(Drop, starknet::Event)]
     pub struct PermissionGranted {
@@ -122,7 +120,7 @@
         pub account_id: u256,
         pub permissions: Permissions,
     }
->>>>>>> f028d2bd
+
 
     #[abi(embed_v0)]
     impl ChainLibNetImpl of IChainLib<ContractState> {
@@ -247,7 +245,7 @@
             admin
         }
 
-<<<<<<< HEAD
+
 
         /// @notice Registers new content in the system.
         /// @dev Only users with WRITER role can register content.
@@ -298,7 +296,7 @@
 
             assert!(content_metadata.content_id == content_id, "Content does not exist");
             content_metadata
-=======
+
         // Permission system implementation
 
         fn get_permissions(
@@ -389,7 +387,7 @@
             self.emit(PermissionModified { account_id, permissions });
 
             true
->>>>>>> f028d2bd
+
         }
     }
 }