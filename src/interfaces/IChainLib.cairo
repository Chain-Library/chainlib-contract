use starknet::ContractAddress;
<<<<<<< HEAD
use crate::base::types::{TokenBoundAccount, User, Role, Rank};
use crate::chainlib::ChainLib::ChainLib::{Category, ContentType, ContentMetadata};
=======
use crate::base::types::{TokenBoundAccount, User, Role, Rank, Permissions};
>>>>>>> f028d2bd

#[starknet::interface]
pub trait IChainLib<TContractState> {
    // Course Management
    fn create_token_account(
        ref self: TContractState, user_name: felt252, init_param1: felt252, init_param2: felt252,
    ) -> u256;

    fn get_token_bound_account(ref self: TContractState, id: u256) -> TokenBoundAccount;
    fn get_token_bound_account_by_owner(
        ref self: TContractState, address: ContractAddress
    ) -> TokenBoundAccount;

    fn register_user(
        ref self: TContractState, username: felt252, role: Role, rank: Rank, metadata: felt252
    ) -> u256;
    fn verify_user(ref self: TContractState, user_id: u256) -> bool;
    fn retrieve_user_profile(ref self: TContractState, user_id: u256) -> User;
    fn getAdmin(self: @TContractState) -> ContractAddress;
    fn is_verified(ref self: TContractState, user_id: u256) -> bool;
<<<<<<< HEAD
    fn register_content(
        ref self: TContractState,
        title: felt252,
        description: felt252,
        content_type: ContentType,
        category: Category
    ) -> felt252;

    fn get_content(ref self: TContractState, content_id: felt252) -> ContentMetadata;
=======

    // Permission system
    fn get_permissions(
        self: @TContractState, account_id: u256, operator: ContractAddress
    ) -> Permissions;

    fn set_operator_permissions(
        ref self: TContractState,
        account_id: u256,
        operator: ContractAddress,
        permissions: Permissions
    ) -> bool;

    fn revoke_operator(
        ref self: TContractState, account_id: u256, operator: ContractAddress
    ) -> bool;

    fn has_permission(
        self: @TContractState, account_id: u256, operator: ContractAddress, permission: u64
    ) -> bool;

    fn modify_account_permissions(
        ref self: TContractState, account_id: u256, permissions: Permissions
    ) -> bool;
>>>>>>> f028d2bd
}
<|MERGE_RESOLUTION|>--- conflicted
+++ resolved
@@ -1,10 +1,7 @@
 use starknet::ContractAddress;
-<<<<<<< HEAD
-use crate::base::types::{TokenBoundAccount, User, Role, Rank};
 use crate::chainlib::ChainLib::ChainLib::{Category, ContentType, ContentMetadata};
-=======
 use crate::base::types::{TokenBoundAccount, User, Role, Rank, Permissions};
->>>>>>> f028d2bd
+
 
 #[starknet::interface]
 pub trait IChainLib<TContractState> {
@@ -25,7 +22,7 @@
     fn retrieve_user_profile(ref self: TContractState, user_id: u256) -> User;
     fn getAdmin(self: @TContractState) -> ContractAddress;
     fn is_verified(ref self: TContractState, user_id: u256) -> bool;
-<<<<<<< HEAD
+
     fn register_content(
         ref self: TContractState,
         title: felt252,
@@ -35,7 +32,7 @@
     ) -> felt252;
 
     fn get_content(ref self: TContractState, content_id: felt252) -> ContentMetadata;
-=======
+
 
     // Permission system
     fn get_permissions(
@@ -60,5 +57,5 @@
     fn modify_account_permissions(
         ref self: TContractState, account_id: u256, permissions: Permissions
     ) -> bool;
->>>>>>> f028d2bd
+
 }
