--- conflicted
+++ resolved
@@ -11,12 +11,9 @@
     pub updated_at: u64,
     pub owner_permissions: Permissions, // Owner's permissions
 }
-<<<<<<< HEAD
+
 #[derive(Drop, Serde, starknet::Store, Clone)]
-=======
 
-#[derive(Drop, Serde, starknet::Store)]
->>>>>>> f028d2bd
 pub struct User {
     pub id: u256,
     pub username: felt252,
