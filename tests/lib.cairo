#[cfg(test)]
pub mod test_ChainLib;
<<<<<<< HEAD
pub mod test_subscription;
=======
#[cfg(test)]
pub mod test_permissions;
>>>>>>> f028d2bd
<|MERGE_RESOLUTION|>--- conflicted
+++ resolved
@@ -1,8 +1,4 @@
 #[cfg(test)]
 pub mod test_ChainLib;
-<<<<<<< HEAD
 pub mod test_subscription;
-=======
-#[cfg(test)]
 pub mod test_permissions;
->>>>>>> f028d2bd
