// Import the contract modules
use chain_lib::base::types::{
    PurchaseStatus, Rank, Refund, RefundRequestReason, RefundStatus, Role, Status,
};
use chain_lib::chainlib::ChainLib;
use chain_lib::chainlib::ChainLib::ChainLib::{Category, ContentType, PlanType, SubscriptionStatus};
use chain_lib::interfaces::IChainLib::{IChainLib, IChainLibDispatcher, IChainLibDispatcherTrait};
use openzeppelin::token::erc20::interface::{IERC20Dispatcher, IERC20DispatcherTrait};
use snforge_std::{
<<<<<<< HEAD
    CheatSpan, ContractClassTrait, DeclareResultTrait, cheat_caller_address, declare,
    start_cheat_block_timestamp, start_cheat_caller_address, stop_cheat_caller_address,
=======
    CheatSpan, ContractClassTrait, DeclareResultTrait, cheat_block_timestamp, cheat_caller_address,
    declare, start_cheat_block_timestamp, start_cheat_caller_address, stop_cheat_block_timestamp,
    stop_cheat_caller_address,
>>>>>>> 8a66a12c
};
use starknet::ContractAddress;
use starknet::class_hash::ClassHash;
use starknet::contract_address::contract_address_const;
use starknet::testing::{set_caller_address, set_contract_address};
use crate::test_utils::{setup, setup_content_with_price, token_faucet_and_allowance};

// const CURRENT_TIMESTAMP = get_block_timestamp();
#[test]
fn test_initial_data() {
    let (contract_address, admin_address, erc20_address) = setup();

    let dispatcher = IChainLibDispatcher { contract_address };

    // Ensure dispatcher methods exist
    let admin = dispatcher.getAdmin();

    assert(admin == admin_address, 'deployment failed');
}


#[test]
fn test_create_token_bount_account() {
    let (contract_address, _, erc20_address) = setup();
    let dispatcher = IChainLibDispatcher { contract_address };

    // Test input values
    let user_name: felt252 = 'John';
    let init_param1: felt252 = 'John@yahoo.com';
    let init_param2: felt252 = 'john is a boy';

    // Call account
    let account_id = dispatcher.create_token_account(user_name, init_param1, init_param2);

    // Validate that the account ID is correctly incremented
    assert(account_id == 0, 'account_id should start from 0');

    // Retrieve the account to verify it was stored correctly
    let token_bound_account = dispatcher.get_token_bound_account(account_id);
    assert(token_bound_account.user_name == user_name, 'namemismatch');
    assert(token_bound_account.init_param1 == init_param1, 'init_param1 mismatch');
    assert(token_bound_account.init_param2 == init_param2, 'init_param2 mismatch');
}


#[test]
fn test_create_user() {
    let (contract_address, _, erc20_address) = setup();
    let dispatcher = IChainLibDispatcher { contract_address };

    // Test input values
    let username: felt252 = 'John';
    let role: Role = Role::READER;
    let rank: Rank = Rank::BEGINNER;
    let metadata: felt252 = 'john is a boy';

    // Call create_user
    let account_id = dispatcher.register_user(username, role.clone(), rank.clone(), metadata);

    // Validate that the claim ID is correctly incremented
    assert(account_id == 0, 'account_id should start from 0');

    // Retrieve the user to verify it was stored correctly
    let user = dispatcher.retrieve_user_profile(account_id);
    assert(user.username == username, 'username mismatch');
    assert(user.role == role, 'role mismatch');
    assert(user.rank == rank, 'rank mismatch');
    assert(user.metadata == metadata, 'metadata mismatch');
    assert(!user.verified, 'already verified');
}

#[test]
fn test_verify_user() {
    let (contract_address, admin_address, erc20_address) = setup();
    let dispatcher = IChainLibDispatcher { contract_address };

    // Test input values
    let username: felt252 = 'John';
    let role: Role = Role::READER;
    let rank: Rank = Rank::BEGINNER;
    let metadata: felt252 = 'john is a boy';

    // Call register user
    let account_id = dispatcher.register_user(username, role.clone(), rank.clone(), metadata);
    // Retrieve the user to verify it was stored correctly
    let user = dispatcher.retrieve_user_profile(account_id);
    assert(!user.verified, 'already verified');

    cheat_caller_address(contract_address, admin_address, CheatSpan::Indefinite);
    let verify = dispatcher.verify_user(user.id);
    assert(verify, 'Verification Falied');

    let verified_user = dispatcher.is_verified(account_id);
    assert(verified_user, 'Not Verified');
}

#[test]
fn test_update_user() {
    let (contract_address, _, erc20_address) = setup();
    let dispatcher = IChainLibDispatcher { contract_address };

    // Test input values
    let username: felt252 = 'John';
    let role: Role = Role::READER;
    let rank: Rank = Rank::BEGINNER;
    let metadata: felt252 = 'john is a boy';

    // Call create_user
    let account_id = dispatcher.register_user(username, role.clone(), rank.clone(), metadata);

    // Validate that the claim ID is correctly incremented
    assert(account_id == 0, 'account_id should start from 0');

    // Retrieve the user to verify it was stored correctly
    let user = dispatcher.retrieve_user_profile(account_id);
    assert(user.username == username, 'username mismatch');
    assert(user.role == role, 'role mismatch');
    assert(user.rank == rank, 'rank mismatch');
    assert(user.metadata == metadata, 'metadata mismatch');
    assert(!user.verified, 'already verified');

    let updated_wallet_Address = contract_address_const::<'user'>();
    let updated_username: felt252 = 'John';
    let updated_metadata: felt252 = 'john is a man now';
    let updated_role = Role::READER;
    let updated_rank = Rank::BEGINNER;
    // Update user data
    dispatcher
        .update_user_profile(
            account_id,
            updated_username,
            updated_wallet_Address,
            updated_role,
            updated_rank,
            updated_metadata,
        );

    // Retrieve the updated user to verify it was stored correctly
    let updated_user = dispatcher.retrieve_user_profile(account_id);
    assert(updated_user.username == username, 'username mismatch');
    assert(updated_user.role == role, 'role mismatch');
    assert(updated_user.rank == rank, 'rank mismatch');
    assert(updated_user.metadata == updated_metadata, 'metadata mismatch');
    assert(!updated_user.verified, 'already verified');
}


#[test]
fn test_deactivate_user() {
    let (contract_address, _, erc20_address) = setup();
    let dispatcher = IChainLibDispatcher { contract_address };

    // Test input values
    let username: felt252 = 'John';
    let role: Role = Role::READER;
    let rank: Rank = Rank::BEGINNER;
    let metadata: felt252 = 'john is a boy';

    // Call create_user
    let account_id = dispatcher.register_user(username, role.clone(), rank.clone(), metadata);

    // Validate that the claim ID is correctly incremented
    assert(account_id == 0, 'account_id should start from 0');

    // Retrieve the user to verify it was stored correctly
    let user = dispatcher.retrieve_user_profile(account_id);
    assert(user.username == username, 'username mismatch');
    assert(user.role == role, 'role mismatch');
    assert(user.rank == rank, 'rank mismatch');
    assert(user.metadata == metadata, 'metadata mismatch');
    assert(!user.verified, 'already verified');

    dispatcher.deactivate_profile(account_id);
    let user_deactivated = dispatcher.retrieve_user_profile(account_id);
    assert(user_deactivated.status == Status::DEACTIVATED, 'User should be deactivated');
}

#[test]
#[should_panic]
fn test_deactivate_user_should_panic_if_diffrent_Address() {
    let (contract_address, _, erc20_address) = setup();
    let dispatcher = IChainLibDispatcher { contract_address };

    // Test input values
    let username: felt252 = 'John';
    let role: Role = Role::READER;
    let rank: Rank = Rank::BEGINNER;
    let metadata: felt252 = 'john is a boy';

    // Call create_user
    let account_id = dispatcher.register_user(username, role.clone(), rank.clone(), metadata);

    // Validate that the claim ID is correctly incremented
    assert(account_id == 0, 'account_id should start from 0');

    // Retrieve the user to verify it was stored correctly
    let user = dispatcher.retrieve_user_profile(account_id);
    assert(user.username == username, 'username mismatch');
    assert(user.role == role, 'role mismatch');
    assert(user.rank == rank, 'rank mismatch');
    assert(user.metadata == metadata, 'metadata mismatch');
    assert(!user.verified, 'already verified');

    start_cheat_caller_address(contract_address, contract_address_const::<'0x123'>());
    dispatcher.deactivate_profile(account_id);
    assert(user.status == Status::DEACTIVATED, 'User should be deactivated');
}


#[test]
#[should_panic]
fn test_update_user_should_panic_when_address_is_0() {
    let (contract_address, _, erc20_address) = setup();
    let dispatcher = IChainLibDispatcher { contract_address };

    // Test input values
    let username: felt252 = 'John';
    let role: Role = Role::READER;
    let rank: Rank = Rank::BEGINNER;
    let metadata: felt252 = 'john is a boy';

    // Call create_user
    let account_id = dispatcher.register_user(username, role.clone(), rank.clone(), metadata);

    // Validate that the claim ID is correctly incremented
    assert(account_id == 0, 'account_id should start from 0');

    // Retrieve the user to verify it was stored correctly
    let user = dispatcher.retrieve_user_profile(account_id);
    assert(user.username == username, 'username mismatch');
    assert(user.role == role, 'role mismatch');
    assert(user.rank == rank, 'rank mismatch');
    assert(user.metadata == metadata, 'metadata mismatch');
    assert(!user.verified, 'already verified');

    let updated_wallet_Address = contract_address_const::<0>();
    let updated_username: felt252 = 'John';
    let updated_metadata: felt252 = 'john is a man now';
    let updated_role = Role::READER;
    let updated_rank = Rank::BEGINNER;
    // Update user data
    dispatcher
        .update_user_profile(
            account_id,
            updated_username,
            updated_wallet_Address,
            updated_role,
            updated_rank,
            updated_metadata,
        );
}

#[test]
#[should_panic(expected: 'Only admin can verify users')]
fn test_verify_user_not_admin() {
    let (contract_address, _, erc20_address) = setup();
    let dispatcher = IChainLibDispatcher { contract_address };

    // Test input values
    let username: felt252 = 'John';
    let role: Role = Role::READER;
    let rank: Rank = Rank::BEGINNER;
    let metadata: felt252 = 'john is a boy';

    // Call register
    let account_id = dispatcher.register_user(username, role.clone(), rank.clone(), metadata);
    // Retrieve the user to verify user was stored correctly
    let user = dispatcher.retrieve_user_profile(account_id);
    assert(!user.verified, 'already verified');

    let verify = dispatcher.verify_user(user.id);
    assert(verify, 'Verification Falied');

    let verified_user = dispatcher.retrieve_user_profile(account_id);
    assert(verified_user.verified, 'Not Verified');
}

#[test]
fn test_create_subscription() {
    let (contract_address, _, erc20_address) = setup();
    let dispatcher = IChainLibDispatcher { contract_address };

    // Test input values
    let username: felt252 = 'John';
    let role: Role = Role::READER;
    let rank: Rank = Rank::BEGINNER;
    let metadata: felt252 = 'john is a boy';

    // Call register
    let account_id = dispatcher.register_user(username, role.clone(), rank.clone(), metadata);

    dispatcher.create_subscription(account_id, 500, 1);
    let subscription = dispatcher.get_user_subscription(account_id);
    assert(subscription.id == 1, 'Subscription ID should be 1');
    assert(subscription.subscription_type == PlanType::YEARLY, 'Plan type should be YEARLY');
    assert(subscription.status == SubscriptionStatus::Active, 'Plan type should be YEARLY');
    let subscription_record = dispatcher.get_user_subscription_record(account_id);
    assert(subscription_record.len() == 1, 'record should have length 1');
}

#[test]
#[should_panic(expected: 'User does not exist')]
fn test_create_subscription_invalid_user() {
    let (contract_address, _, erc20_address) = setup();
    let dispatcher = IChainLibDispatcher { contract_address };

    // Test input values
    let username: felt252 = 'John';
    let role: Role = Role::READER;
    let rank: Rank = Rank::BEGINNER;
    let metadata: felt252 = 'john is a boy';

    // Call register
    let account_id = dispatcher.register_user(username, role.clone(), rank.clone(), metadata);

    dispatcher.create_subscription(20, 500, 2);
    let subscription = dispatcher.get_user_subscription(account_id);
    assert(subscription.id == 1, 'Subscription ID should be 1');
}

#[test]
#[should_panic(expected: "Only WRITER can post content")]
fn test_grant_premium_access_test_admin() {
    let (contract_address, admin, erc20_address) = setup();
    let dispatcher = IChainLibDispatcher { contract_address };

    // Test input values
    let username: felt252 = 'John';
    let role: Role = Role::READER;
    let rank: Rank = Rank::BEGINNER;
    let metadata: felt252 = 'john is a boy';

    let title: felt252 = 'My Content';
    let description: felt252 = 'This is a test content';
    let content_type: ContentType = ContentType::Text;
    let category: Category = Category::Education;

    let content_id = dispatcher.register_content(title, description, content_type, category);

    // Call register
    let account_id = dispatcher.register_user(username, role.clone(), rank.clone(), metadata);

    start_cheat_caller_address(contract_address, admin);
    let access = dispatcher.grant_premium_access(account_id, content_id);
    assert(access, 'Access granted');
}

#[test]
#[should_panic(expected: "Only WRITER can post content")]
fn test_is_in_blacklist() {
    let (contract_address, _, erc20_address) = setup();
    let dispatcher = IChainLibDispatcher { contract_address };

    let creator = contract_address_const::<'creator'>();

    start_cheat_caller_address(contract_address, creator);
    // Test input values
    let username: felt252 = 'John';
    let role: Role = Role::WRITER;
    let rank: Rank = Rank::BEGINNER;
    let metadata: felt252 = 'john is a boy';

    let title: felt252 = 'My Content';
    let description: felt252 = 'This is a test content';
    let content_type: ContentType = ContentType::Text;
    let category: Category = Category::Education;
    let content_id = dispatcher.register_content(title, description, content_type, category);

    stop_cheat_caller_address(contract_address);

    // Call register
    let account_id = dispatcher.register_user(username, role.clone(), rank.clone(), metadata);

    let check_blacklist = dispatcher.is_in_blacklist(account_id, content_id);
    assert(check_blacklist, 'User should not be in blacklist');
}

#[test]
#[should_panic(expected: "Only WRITER can post content")]
fn test_revoke_access_by_admin() {
    let (contract_address, admin, erc20_address) = setup();
    let dispatcher = IChainLibDispatcher { contract_address };

    // Test input values
    let username: felt252 = 'John';
    let role: Role = Role::WRITER;
    let rank: Rank = Rank::BEGINNER;
    let metadata: felt252 = 'john is a boy';

    let title: felt252 = 'My Content';
    let description: felt252 = 'This is a test content';
    let content_type: ContentType = ContentType::Text;
    let category: Category = Category::Education;

    let content_id = dispatcher.register_content(title, description, content_type, category);

    // Call register
    let account_id = dispatcher.register_user(username, role.clone(), rank.clone(), metadata);

    start_cheat_caller_address(contract_address, admin);
    dispatcher.revoke_access(account_id, content_id);
    let check_blacklist = dispatcher.is_in_blacklist(account_id, content_id);
    assert(check_blacklist, 'User should not be in blacklist');
}

#[test]
fn test_has_active_subscription() {
    let (contract_address, admin, erc20_address) = setup();
    let dispatcher = IChainLibDispatcher { contract_address };

    // Test input values
    let username: felt252 = 'John';
    let role: Role = Role::READER;
    let rank: Rank = Rank::BEGINNER;
    let metadata: felt252 = 'john is a boy';

    // Call register
    let account_id = dispatcher.register_user(username, role.clone(), rank.clone(), metadata);

    dispatcher.create_subscription(account_id, 500, 2);

    start_cheat_caller_address(contract_address, admin);
    let check_sub = dispatcher.has_active_subscription(account_id);
    assert(check_sub, 'should have an active sub');
}

#[test]
fn test_set_cache_ttl() {
    let (contract_address, admin, erc20_address) = setup();
    let dispatcher = IChainLibDispatcher { contract_address };

    start_cheat_caller_address(contract_address, admin);

    let set_cache_ttl = dispatcher.set_cache_ttl(1000);
    assert(set_cache_ttl, 'Cache TTL should be set');
}

#[test]
#[should_panic(expected: "Only WRITER can post content")]
fn test_verify_access() {
    let (contract_address, admin, erc20_address) = setup();
    let dispatcher = IChainLibDispatcher { contract_address };

    // Test input values
    let username: felt252 = 'John';
    let role: Role = Role::WRITER;
    let rank: Rank = Rank::BEGINNER;
    let metadata: felt252 = 'john is a boy';

    let title: felt252 = 'My Content';
    let description: felt252 = 'This is a test content';
    let content_type: ContentType = ContentType::Text;
    let category: Category = Category::Education;

    let content_id = dispatcher.register_content(title, description, content_type, category);

    // Call register
    let account_id = dispatcher.register_user(username, role.clone(), rank.clone(), metadata);

    start_cheat_caller_address(contract_address, admin);
    dispatcher.verify_access(account_id, content_id);
}

#[test]
#[should_panic(expected: "Only WRITER can post content")]
fn test_determine_access() {
    let (contract_address, admin, erc20_address) = setup();
    let dispatcher = IChainLibDispatcher { contract_address };

    // Test input values
    let username: felt252 = 'John';
    let role: Role = Role::WRITER;
    let rank: Rank = Rank::BEGINNER;
    let metadata: felt252 = 'john is a boy';

    let title: felt252 = 'My Content';
    let description: felt252 = 'This is a test content';
    let content_type: ContentType = ContentType::Text;
    let category: Category = Category::Education;

    let content_id = dispatcher.register_content(title, description, content_type, category);

    // Call register
    let account_id = dispatcher.register_user(username, role.clone(), rank.clone(), metadata);

    start_cheat_caller_address(contract_address, admin);
    dispatcher.verify_access(account_id, content_id);
}

#[test]
fn test_purchase_content() {
    let (contract_address, admin_address, erc20_address) = setup();
    let dispatcher = IChainLibDispatcher { contract_address };
    let user_address = contract_address_const::<'user'>();

    // Token faucet and allowance setup
    token_faucet_and_allowance(dispatcher, user_address, erc20_address, 100000);

    // Set up test data
    let content_id: felt252 = 'content1';
    let price: u256 = 1000_u256;
    let transaction_hash: felt252 = 'tx1';

    // Set up content with price
    setup_content_with_price(dispatcher, admin_address, contract_address, content_id, price);

    // We set user as the caller for the purchase
    cheat_caller_address(contract_address, user_address, CheatSpan::Indefinite);

    // Call the purchase function
    let purchase_id = dispatcher.purchase_content(content_id, transaction_hash);

    // Verify the purchase details
    let purchase = dispatcher.get_purchase_details(purchase_id);
    assert(purchase.id == purchase_id, 'ID mismatch');
    assert(purchase.content_id == content_id, 'Content ID mismatch');
    assert(purchase.buyer == user_address, 'Buyer mismatch');
    assert(purchase.price == price, 'Price mismatch');
    assert(purchase.status == PurchaseStatus::Pending, 'Status mismatch');
    assert(purchase.transaction_hash == transaction_hash, 'Transaction hash mismatch');
}


#[test]
#[should_panic(expected: 'Insufficient token balance')]
fn test_purchase_content_should_fail_if_insufficient_balance() {
    let (contract_address, admin_address, erc20_address) = setup();
    let dispatcher = IChainLibDispatcher { contract_address };
    let user_address = contract_address_const::<'user'>();

    let token_dispatcher = IERC20Dispatcher { contract_address: erc20_address };
    // Transfer tokens from admin to user
    start_cheat_caller_address(erc20_address, admin_address);
    token_dispatcher.transfer(user_address, 10);
    stop_cheat_caller_address(erc20_address);

    // Set user as caller to approve the contract
    start_cheat_caller_address(erc20_address, user_address);
    token_dispatcher.approve(dispatcher.contract_address, 10000);
    stop_cheat_caller_address(erc20_address);

    // Set up test data
    let content_id: felt252 = 'content1';
    let price: u256 = 1000_u256;
    let transaction_hash: felt252 = 'tx1';

    // Set up content with price
    setup_content_with_price(dispatcher, admin_address, contract_address, content_id, price);

    // We set user as the caller for the purchase
    cheat_caller_address(contract_address, user_address, CheatSpan::Indefinite);

    // Call the purchase function
    let purchase_id = dispatcher.purchase_content(content_id, transaction_hash);

    // Verify the purchase details
    let purchase = dispatcher.get_purchase_details(purchase_id);
    assert(purchase.id == purchase_id, 'ID mismatch');
    assert(purchase.content_id == content_id, 'Content ID mismatch');
    assert(purchase.buyer == user_address, 'Buyer mismatch');
    assert(purchase.price == price, 'Price mismatch');
    assert(purchase.status == PurchaseStatus::Pending, 'Status mismatch');
    assert(purchase.transaction_hash == transaction_hash, 'Transaction hash mismatch');
}


#[test]
#[should_panic(expected: 'Insufficient token allowance')]
fn test_purchase_content_should_fail_if_insufficient_allowance() {
    let (contract_address, admin_address, erc20_address) = setup();
    let dispatcher = IChainLibDispatcher { contract_address };
    let user_address = contract_address_const::<'user'>();

    let token_dispatcher = IERC20Dispatcher { contract_address: erc20_address };
    // Transfer tokens from admin to user
    start_cheat_caller_address(erc20_address, admin_address);
    token_dispatcher.transfer(user_address, 10000);
    stop_cheat_caller_address(erc20_address);

    // Set user as caller to approve the contract
    start_cheat_caller_address(erc20_address, user_address);
    token_dispatcher.approve(dispatcher.contract_address, 100);
    stop_cheat_caller_address(erc20_address);

    // Set up test data
    let content_id: felt252 = 'content1';
    let price: u256 = 1000_u256;
    let transaction_hash: felt252 = 'tx1';

    // Set up content with price
    setup_content_with_price(dispatcher, admin_address, contract_address, content_id, price);

    // We set user as the caller for the purchase
    cheat_caller_address(contract_address, user_address, CheatSpan::Indefinite);

    // Call the purchase function
    let purchase_id = dispatcher.purchase_content(content_id, transaction_hash);

    // Verify the purchase details
    let purchase = dispatcher.get_purchase_details(purchase_id);
    assert(purchase.id == purchase_id, 'ID mismatch');
    assert(purchase.content_id == content_id, 'Content ID mismatch');
    assert(purchase.buyer == user_address, 'Buyer mismatch');
    assert(purchase.price == price, 'Price mismatch');
    assert(purchase.status == PurchaseStatus::Pending, 'Status mismatch');
    assert(purchase.transaction_hash == transaction_hash, 'Transaction hash mismatch');
}


#[test]
#[should_panic(expected: "Content either doesn't exist")]
fn test_purchase_nonexistent_content() {
    let (contract_address, _, erc20_address) = setup();
    let dispatcher = IChainLibDispatcher { contract_address };
    let user_address = contract_address_const::<'user'>();

    // Set user as caller
    cheat_caller_address(contract_address, user_address, CheatSpan::Indefinite);

    // Attempt to purchase nonexistent content
    let content_id: felt252 = 'none';
    let transaction_hash: felt252 = 'tx1';

    // This should fail because the content doesn't exist (no price set)
    let _ = dispatcher.purchase_content(content_id, transaction_hash);
}

#[test]
fn test_get_user_purchases() {
    let (contract_address, admin_address, erc20_address) = setup();
    let dispatcher = IChainLibDispatcher { contract_address };
    let user_address = contract_address_const::<'user'>();

    // Set up multiple content items
    let content_id_1: felt252 = 'content1';
    let content_id_2: felt252 = 'content2';
    let price: u256 = 1000_u256;

    token_faucet_and_allowance(dispatcher, user_address, erc20_address, 100000);

    // Set admin as caller to prepare the contract state
    cheat_caller_address(contract_address, admin_address, CheatSpan::Indefinite);
    // Set up content with price
    setup_content_with_price(dispatcher, admin_address, contract_address, content_id_1, price);
    setup_content_with_price(dispatcher, admin_address, contract_address, content_id_2, price * 2);

    // Set user as caller for purchases
    cheat_caller_address(contract_address, user_address, CheatSpan::Indefinite);

    // Purchase multiple content items
    let purchase_id_1 = dispatcher.purchase_content(content_id_1, 'tx1');
    let purchase_id_2 = dispatcher.purchase_content(content_id_2, 'tx2');

    // Get user purchases
    let _user_purchases = dispatcher.get_user_purchases(user_address);

    // Verify the purchases array contains the expected items
    assert(_user_purchases.len() == 2, 'Wrong number of purchases');

    // Due to Copy trait constraints, we need to modify how we access array elements
    // Instead of dereferencing, we'll check directly using the array
    let purchase_1 = dispatcher.get_purchase_details(purchase_id_1);
    let purchase_2 = dispatcher.get_purchase_details(purchase_id_2);

    assert(purchase_1.id == purchase_id_1, 'Purchase 1 ID mismatch');
    assert(purchase_1.content_id == content_id_1, 'Purchase 1 content mismatch');

    assert(purchase_2.id == purchase_id_2, 'Purchase 2 ID mismatch');
    assert(purchase_2.content_id == content_id_2, 'Purchase 2 content mismatch');
}

#[test]
fn test_verify_purchase() {
    let (contract_address, admin_address, erc20_address) = setup();
    let dispatcher = IChainLibDispatcher { contract_address };
    let user_address = contract_address_const::<'user'>();

    token_faucet_and_allowance(dispatcher, user_address, erc20_address, 100000);
    // Set up test data
    let content_id: felt252 = 'content1';
    let price: u256 = 1000_u256;

    // Set admin as caller to set up content price
    cheat_caller_address(contract_address, admin_address, CheatSpan::Indefinite);

    // Set up content with price
    setup_content_with_price(dispatcher, admin_address, contract_address, content_id, price);

    // Set user as caller
    cheat_caller_address(contract_address, user_address, CheatSpan::Indefinite);

    // Purchase the content
    let purchase_id = dispatcher.purchase_content(content_id, 'tx1');

    // Initially, purchase should not be verified (status is Pending)
    let is_verified = dispatcher.verify_purchase(purchase_id);
    assert(!is_verified, 'Purchase should not be verified');

    // Set admin as caller to update the purchase status
    cheat_caller_address(contract_address, admin_address, CheatSpan::Indefinite);

    // Update purchase status to Completed
    let update_result = dispatcher.update_purchase_status(purchase_id, PurchaseStatus::Completed);
    assert(update_result, 'Failed to update status');

    // Now the purchase should be verified
    let is_now_verified = dispatcher.verify_purchase(purchase_id);
    assert(is_now_verified, 'Purchase should be verified');

    let receipt = dispatcher.get_receipt(1);

    assert(receipt.purchase_id == purchase_id, 'receipt error');
}

#[test]
fn test_update_purchase_status() {
    let (contract_address, admin_address, erc20_address) = setup();
    let dispatcher = IChainLibDispatcher { contract_address };
    let user_address = contract_address_const::<'user'>();

    token_faucet_and_allowance(dispatcher, user_address, erc20_address, 100000);

    // Set up test data
    let content_id: felt252 = 'content1';
    let price: u256 = 1000_u256;

    // Set admin as caller to set up content price
    cheat_caller_address(contract_address, admin_address, CheatSpan::Indefinite);

    // Set up content with price
    setup_content_with_price(dispatcher, admin_address, contract_address, content_id, price);

    // Set user as caller for purchase
    cheat_caller_address(contract_address, user_address, CheatSpan::Indefinite);

    // Purchase the content
    let purchase_id = dispatcher.purchase_content(content_id, 'tx1');

    // Get initial purchase
    let initial_purchase = dispatcher.get_purchase_details(purchase_id);
    assert(initial_purchase.status == PurchaseStatus::Pending, 'Status should be Pending');

    // Set admin as caller to update the purchase status
    cheat_caller_address(contract_address, admin_address, CheatSpan::Indefinite);

    // Test updating to different statuses
    // 1. Update to Completed
    let update_to_completed = dispatcher
        .update_purchase_status(purchase_id, PurchaseStatus::Completed);
    assert(update_to_completed, 'Failed to update to Completed');

    let completed_purchase = dispatcher.get_purchase_details(purchase_id);
    assert(completed_purchase.status == PurchaseStatus::Completed, 'Status should be Completed');

    // 2. Update to Failed
    let update_to_failed = dispatcher.update_purchase_status(purchase_id, PurchaseStatus::Failed);
    assert(update_to_failed, 'Failed to update to Failed');

    let failed_purchase = dispatcher.get_purchase_details(purchase_id);
    assert(failed_purchase.status == PurchaseStatus::Failed, 'Status should be Failed');

    // 3. Update to Refunded
    let update_to_refunded = dispatcher
        .update_purchase_status(purchase_id, PurchaseStatus::Refunded);
    assert(update_to_refunded, 'Failed to update to Refunded');

    let refunded_purchase = dispatcher.get_purchase_details(purchase_id);
    assert(refunded_purchase.status == PurchaseStatus::Refunded, 'Status should be Refunded');
}

#[test]
#[should_panic(expected: 'Only admin can update status')]
fn test_update_purchase_status_not_admin() {
    let (contract_address, admin_address, erc20_address) = setup();
    let dispatcher = IChainLibDispatcher { contract_address };
    let user_address = contract_address_const::<'user'>();

    token_faucet_and_allowance(dispatcher, user_address, erc20_address, 100000);
    // Set up test data
    let content_id: felt252 = 'content1';
    let price: u256 = 1000_u256;

    // Set admin as caller to set up content price
    cheat_caller_address(contract_address, admin_address, CheatSpan::Indefinite);

    // Set up content with price
    setup_content_with_price(dispatcher, admin_address, contract_address, content_id, price);

    // Set user as caller for purchase
    cheat_caller_address(contract_address, user_address, CheatSpan::Indefinite);

    // Purchase the content
    let purchase_id = dispatcher.purchase_content(content_id, 'tx1');

    // Attempt to update purchase status as non-admin user
    // This should fail with the "Only admin can update status" error
    let _ = dispatcher.update_purchase_status(purchase_id, PurchaseStatus::Completed);
}

#[test]
#[should_panic(expected: 'Purchase does not exist')]
fn test_update_nonexistent_purchase() {
    let (contract_address, admin_address, erc20_address) = setup();
    let dispatcher = IChainLibDispatcher { contract_address };

    // Set admin as caller
    cheat_caller_address(contract_address, admin_address, CheatSpan::Indefinite);

    // Attempt to update a purchase that doesn't exist
    let nonexistent_purchase_id = 42_u256;
    let _ = dispatcher.update_purchase_status(nonexistent_purchase_id, PurchaseStatus::Completed);
}


#[test]
fn test_create_subscription_plan() {
    let (contract_address, admin_address, erc20_address) = setup();
    let dispatcher = IChainLibDispatcher { contract_address };

    // Set admin as caller
    start_cheat_caller_address(contract_address, admin_address);

    // Test input values
    let content_id: felt252 = 'content1';
    let duration: u64 = 30 * 24 * 60 * 60; // 30 days
    let price: u256 = 1000;

    // Create subscription plan
    let plan_id = dispatcher.create_subscription_plan(content_id, duration, price);

    // Verify plan details
    let plan = dispatcher.get_subscription_plan(plan_id);
    assert(plan.plan_id == plan_id, 'Plan ID mismatch');
    assert(plan.content_id == content_id, 'Content ID mismatch');
    assert(plan.duration == duration, 'Duration mismatch');
    assert(plan.price == price, 'Price mismatch');
    assert(plan.is_active, 'Plan should be active');

    stop_cheat_caller_address(contract_address);
}

#[test]
fn test_cancel_subscription_and_access_token() {
    let (contract_address, admin_address, erc20_address) = setup();
    let dispatcher = IChainLibDispatcher { contract_address };
    let user_address = contract_address_const::<'user'>();

    // Register user
    start_cheat_caller_address(contract_address, user_address);
    let username: felt252 = 'John';
    let role: Role = Role::READER;
    let rank: Rank = Rank::BEGINNER;
    let metadata: felt252 = 'john is a boy';
    let user_id = dispatcher.register_user(username, role, rank, metadata);
    stop_cheat_caller_address(contract_address);

    // Set up token faucet and allowance
    token_faucet_and_allowance(dispatcher, user_address, erc20_address, 100000);

    // Create subscription plan
    let content_id: felt252 = 'content1';
    let duration: u64 = 30 * 24 * 60 * 60;
    let price: u256 = 1000;
    start_cheat_caller_address(contract_address, admin_address);
    let plan_id = dispatcher.create_subscription_plan(content_id, duration, price);
    stop_cheat_caller_address(contract_address);

    // Subscribe to plan
    start_cheat_caller_address(contract_address, user_address);
    let subscription_id = dispatcher.subscribe(user_id, plan_id);
    stop_cheat_caller_address(contract_address);

<<<<<<< HEAD
    // Verify initial access
    let has_access = dispatcher.has_access(user_id, content_id);
    assert(has_access, 'User should have access');

    // Cancel subscription
    start_cheat_caller_address(contract_address, user_address);
    let cancel_result = dispatcher.cancel_subscription(subscription_id);
    assert(cancel_result, 'Cancellation failed');

    // Verify subscription status
    let subscription = dispatcher.get_user_subscription(subscription_id);
    assert(subscription.status == SubscriptionStatus::Cancelled, 'Subscription not cancelled');

    // Verify access token revoked
    let has_access_after = dispatcher.has_access(user_id, content_id);
    assert(!has_access_after, 'Access token should be revoked');

    stop_cheat_caller_address(contract_address);
}


#[test]
fn test_set_and_get_content_license() {
    let (contract_address, admin_address, erc20_address) = setup();
    let dispatcher = IChainLibDispatcher { contract_address };

    // Set admin as caller
    start_cheat_caller_address(contract_address, admin_address);

    // Set content license
    let content_id: felt252 = 'content1';
    let license_type: u8 = 1; // Subscription license
    let set_result = dispatcher.set_content_license(content_id, license_type);
    assert(set_result, 'Set license failed');

    // Get content license
    let license = dispatcher.get_content_license(content_id);
    assert(license.content_id == content_id, 'Content ID mismatch');
    assert(license.license_type == license_type, 'License type mismatch');

    stop_cheat_caller_address(contract_address);
}
=======
    dispatcher.renew_subscription(account_id);
    let subscription = dispatcher.get_user_subscription(account_id);
    assert(subscription.id == 1, 'Subscription ID should be 1');
    assert(subscription.subscription_type == PlanType::YEARLY, 'Plan type should be YEARLY');
    assert(subscription.status == SubscriptionStatus::Active, 'Plan status should be Active');
    let subscription_record = dispatcher.get_user_subscription_record(account_id);
    assert(subscription_record.len() == 1, 'record should have length 1');
}

#[test]
fn test_batch_payout_creators() {
    let (contract_address, admin_address, erc20_address) = setup();
    let dispatcher = IChainLibDispatcher { contract_address };
    let user_address = contract_address_const::<'user'>();
    let creator_1 = contract_address_const::<'creator_1'>();
    let creator_2 = contract_address_const::<'creator_2'>();
    let creator_3 = contract_address_const::<'creator_3'>();

    let username1: felt252 = 'creator_1';
    let username2: felt252 = 'creator_2';
    let username3: felt252 = 'creator_3';

    let role: Role = Role::WRITER;
    let rank: Rank = Rank::BEGINNER;
    let metadata: felt252 = 'john is a boy';

    start_cheat_caller_address(contract_address, creator_1);
    let creator1_id = dispatcher.register_user(username1, role.clone(), rank.clone(), metadata);
    println!("successfully registered creator_1 as writer");
    stop_cheat_caller_address(contract_address);

    start_cheat_caller_address(contract_address, creator_2);
    let creator2_id = dispatcher.register_user(username2, role.clone(), rank.clone(), metadata);
    stop_cheat_caller_address(contract_address);

    start_cheat_caller_address(contract_address, creator_3);
    let creator3_id = dispatcher.register_user(username3, role.clone(), rank.clone(), metadata);
    stop_cheat_caller_address(contract_address);

    start_cheat_caller_address(contract_address, admin_address);
    let is_creator_1_verified = dispatcher.verify_user(creator1_id);
    let is_creator_2_verified = dispatcher.verify_user(creator2_id);
    let is_creator_3_verified = dispatcher.verify_user(creator3_id);
    stop_cheat_caller_address(contract_address);

    let erc20_dispatcher = IERC20Dispatcher { contract_address: erc20_address };
    let creator_1_init_bal = erc20_dispatcher.balance_of(creator_1);
    let creator_2_init_bal = erc20_dispatcher.balance_of(creator_2);
    let creator_3_init_bal = erc20_dispatcher.balance_of(creator_3);

    token_faucet_and_allowance(dispatcher, user_address, erc20_address, 100000);
    // Set up test data
    let title1: felt252 = 'Creator 1 content';
    let title2: felt252 = 'Creator 2 content';
    let title3: felt252 = 'Creator 3 content';

    let description: felt252 = 'This is a test content';
    let content_type: ContentType = ContentType::Text;
    let category: Category = Category::Education;

    start_cheat_caller_address(contract_address, creator_1);
    let creator1_content_id: felt252 = dispatcher
        .register_content(title1, description, content_type, category);
    stop_cheat_caller_address(contract_address);

    start_cheat_caller_address(contract_address, creator_2);
    let creator2_content_id: felt252 = dispatcher
        .register_content(title2, description, content_type, category);
    stop_cheat_caller_address(contract_address);

    start_cheat_caller_address(contract_address, creator_3);
    let creator3_content_id: felt252 = dispatcher
        .register_content(title3, description, content_type, category);
    stop_cheat_caller_address(contract_address);
    let price_1: u256 = 1000_u256;
    let price_2: u256 = 2000_u256;
    let price_3: u256 = 1500_u256;

    // Set creator_1 as caller to set up content price
    cheat_caller_address(contract_address, admin_address, CheatSpan::Indefinite);
    // Set up content with price
    setup_content_with_price(
        dispatcher, admin_address, contract_address, creator1_content_id, price_1,
    );

    // Set up content with price
    setup_content_with_price(
        dispatcher, admin_address, contract_address, creator2_content_id, price_2,
    );

    // Set up content with price
    setup_content_with_price(
        dispatcher, admin_address, contract_address, creator3_content_id, price_3,
    );

    // Set user as content consumer
    cheat_caller_address(contract_address, user_address, CheatSpan::Indefinite);

    // Purchase the content
    let purchase_id_1 = dispatcher.purchase_content(creator1_content_id, 'tx1');
    let purchase_id_2 = dispatcher.purchase_content(creator2_content_id, 'tx2');
    let purchase_id_3 = dispatcher.purchase_content(creator3_content_id, 'tx3');

    // Initially, purchase should not be verified (status is Pending)
    let is_purchase_1_verified = dispatcher.verify_purchase(purchase_id_1);
    let is_purchase_2_verified = dispatcher.verify_purchase(purchase_id_2);
    let is_purchase_3_verified = dispatcher.verify_purchase(purchase_id_3);
    assert(!is_purchase_1_verified, '1 should not be verified');
    assert(!is_purchase_2_verified, '2 should not be verified');
    assert(!is_purchase_3_verified, '3 should not be verified');

    // Set admin as caller to update the purchase status
    cheat_caller_address(contract_address, admin_address, CheatSpan::Indefinite);
    cheat_block_timestamp(contract_address, 0, CheatSpan::Indefinite);

    // Update purchase status to Completed
    let update_result_1 = dispatcher
        .update_purchase_status(purchase_id_1, PurchaseStatus::Completed);
    assert(update_result_1, 'Failed to update status1');
    let update_result_2 = dispatcher
        .update_purchase_status(purchase_id_2, PurchaseStatus::Completed);
    assert(update_result_2, 'Failed to update status1');
    let update_result_3 = dispatcher
        .update_purchase_status(purchase_id_3, PurchaseStatus::Completed);
    assert(update_result_3, 'Failed to update status1');

    // Now the purchase should be verified
    let is_now_verified1 = dispatcher.verify_purchase(purchase_id_1);
    assert(is_now_verified1, 'Purchase should be verified');
    let is_now_verified2 = dispatcher.verify_purchase(purchase_id_2);
    assert(is_now_verified2, 'Purchase should be verified');
    let is_now_verified3 = dispatcher.verify_purchase(purchase_id_3);
    assert(is_now_verified3, 'Purchase should be verified');

    let receipt = dispatcher.get_receipt(1);

    assert(receipt.purchase_id == purchase_id_1, 'receipt error');

    // Still admin calling
    cheat_block_timestamp(contract_address, 86400 * 8, CheatSpan::Indefinite);
    // start_cheat_block_timestamp(contract_address);
    dispatcher.batch_payout_creators();

    let creator_1_new_bal = erc20_dispatcher.balance_of(creator_1);
    let creator_2_new_bal = erc20_dispatcher.balance_of(creator_2);
    let creator_3_new_bal = erc20_dispatcher.balance_of(creator_3);

    assert(creator_1_new_bal > creator_1_init_bal, 'Failed to credit creator1');
    assert(creator_2_new_bal > creator_2_init_bal, 'Failed to credit creator2');
    assert(creator_3_new_bal > creator_3_init_bal, 'Failed to credit creator3');
}

#[test]
fn test_refund_flow_approve_refund_request() {
    let (contract_address, admin_address, erc20_address) = setup();
    let dispatcher = IChainLibDispatcher { contract_address };
    let user_address = contract_address_const::<'user'>();
    let creator_1 = contract_address_const::<'creator_1'>();
    let creator_2 = contract_address_const::<'creator_2'>();
    let creator_3 = contract_address_const::<'creator_3'>();

    let username1: felt252 = 'creator_1';
    let username2: felt252 = 'creator_2';
    let username3: felt252 = 'creator_3';
    let user_name: felt252 = 'user';

    let role: Role = Role::WRITER;
    let rank: Rank = Rank::BEGINNER;
    let metadata: felt252 = 'john is a boy';

    start_cheat_caller_address(contract_address, user_address);
    let user_id = dispatcher.register_user(user_name, Role::READER, Rank::BEGINNER, metadata);
    stop_cheat_caller_address(contract_address);

    start_cheat_caller_address(contract_address, creator_1);
    let creator1_id = dispatcher.register_user(username1, role.clone(), rank.clone(), metadata);
    println!("successfully registered creator_1 as writer");
    stop_cheat_caller_address(contract_address);

    start_cheat_caller_address(contract_address, creator_2);
    let creator2_id = dispatcher.register_user(username2, role.clone(), rank.clone(), metadata);
    stop_cheat_caller_address(contract_address);

    start_cheat_caller_address(contract_address, creator_3);
    let creator3_id = dispatcher.register_user(username3, role.clone(), rank.clone(), metadata);
    stop_cheat_caller_address(contract_address);

    start_cheat_caller_address(contract_address, admin_address);
    let is_creator_1_verified = dispatcher.verify_user(creator1_id);
    let is_creator_2_verified = dispatcher.verify_user(creator2_id);
    let is_creator_3_verified = dispatcher.verify_user(creator3_id);
    stop_cheat_caller_address(contract_address);

    let erc20_dispatcher = IERC20Dispatcher { contract_address: erc20_address };
    let creator_1_init_bal = erc20_dispatcher.balance_of(creator_1);
    let creator_2_init_bal = erc20_dispatcher.balance_of(creator_2);
    let creator_3_init_bal = erc20_dispatcher.balance_of(creator_3);

    token_faucet_and_allowance(dispatcher, user_address, erc20_address, 100000);
    // Set up test data
    let title1: felt252 = 'Creator 1 content';
    let title2: felt252 = 'Creator 2 content';
    let title3: felt252 = 'Creator 3 content';

    let description: felt252 = 'This is a test content';
    let content_type: ContentType = ContentType::Text;
    let category: Category = Category::Education;

    start_cheat_caller_address(contract_address, creator_1);
    let creator1_content_id: felt252 = dispatcher
        .register_content(title1, description, content_type, category);
    stop_cheat_caller_address(contract_address);

    start_cheat_caller_address(contract_address, creator_2);
    let creator2_content_id: felt252 = dispatcher
        .register_content(title2, description, content_type, category);
    stop_cheat_caller_address(contract_address);

    start_cheat_caller_address(contract_address, creator_3);
    let creator3_content_id: felt252 = dispatcher
        .register_content(title3, description, content_type, category);
    stop_cheat_caller_address(contract_address);
    let price_1: u256 = 1000_u256;
    let price_2: u256 = 2000_u256;
    let price_3: u256 = 1500_u256;

    // Set creator_1 as caller to set up content price
    cheat_caller_address(contract_address, admin_address, CheatSpan::Indefinite);
    // Set up content with price
    setup_content_with_price(
        dispatcher, admin_address, contract_address, creator1_content_id, price_1,
    );

    // Set up content with price
    setup_content_with_price(
        dispatcher, admin_address, contract_address, creator2_content_id, price_2,
    );

    // Set up content with price
    setup_content_with_price(
        dispatcher, admin_address, contract_address, creator3_content_id, price_3,
    );

    // Set user as content consumer
    cheat_caller_address(contract_address, user_address, CheatSpan::Indefinite);

    // Purchase the content
    let purchase_id_1 = dispatcher.purchase_content(creator1_content_id, 'tx1');
    let purchase_id_2 = dispatcher.purchase_content(creator2_content_id, 'tx2');
    let purchase_id_3 = dispatcher.purchase_content(creator3_content_id, 'tx3');

    // Initially, purchase should not be verified (status is Pending)
    let is_purchase_1_verified = dispatcher.verify_purchase(purchase_id_1);
    let is_purchase_2_verified = dispatcher.verify_purchase(purchase_id_2);
    let is_purchase_3_verified = dispatcher.verify_purchase(purchase_id_3);
    assert(!is_purchase_1_verified, '1 should not be verified');
    assert(!is_purchase_2_verified, '2 should not be verified');
    assert(!is_purchase_3_verified, '3 should not be verified');

    // Set admin as caller to update the purchase status
    cheat_caller_address(contract_address, admin_address, CheatSpan::Indefinite);
    cheat_block_timestamp(contract_address, 0, CheatSpan::Indefinite);

    // Update purchase status to Completed
    let update_result_1 = dispatcher
        .update_purchase_status(purchase_id_1, PurchaseStatus::Completed);
    assert(update_result_1, 'Failed to update status1');
    let update_result_2 = dispatcher
        .update_purchase_status(purchase_id_2, PurchaseStatus::Completed);
    assert(update_result_2, 'Failed to update status1');
    let update_result_3 = dispatcher
        .update_purchase_status(purchase_id_3, PurchaseStatus::Completed);
    assert(update_result_3, 'Failed to update status1');

    // Now the purchase should be verified
    let is_now_verified1 = dispatcher.verify_purchase(purchase_id_1);
    assert(is_now_verified1, 'Purchase should be verified');
    let is_now_verified2 = dispatcher.verify_purchase(purchase_id_2);
    assert(is_now_verified2, 'Purchase should be verified');
    let is_now_verified3 = dispatcher.verify_purchase(purchase_id_3);
    assert(is_now_verified3, 'Purchase should be verified');

    let receipt = dispatcher.get_receipt(1);

    assert(receipt.purchase_id == purchase_id_1, 'receipt error');

    start_cheat_caller_address(contract_address, user_address);
    dispatcher.request_refund(purchase_id_1, RefundRequestReason::MISREPRESENTED_CONTENT);
    stop_cheat_caller_address(contract_address);

    start_cheat_caller_address(contract_address, admin_address);
    let refunds_array = dispatcher.get_user_refunds(user_id);
    let refund_request = refunds_array.at(0);
    assert(*refund_request.status == RefundStatus::PENDING, 'Wrong refund status');

    dispatcher.approve_refund(*refund_request.refund_id, user_id, Option::None);
    let new_refunds_array = dispatcher.get_user_refunds(user_id);
    let new_refund_request = new_refunds_array.at(0);
    assert(*new_refund_request.status == RefundStatus::APPROVED, 'Failed to change refund status');

    dispatcher.refund_user(*refund_request.refund_id, user_id);

    let paid_refunds_array = dispatcher.get_user_refunds(user_id);
    let paid_refund = paid_refunds_array.at(0);
    assert(*paid_refund.status == RefundStatus::PAID, 'Failed to change refund status');

    // Still admin calling
    cheat_block_timestamp(contract_address, 86400 * 8, CheatSpan::Indefinite);
    // start_cheat_block_timestamp(contract_address);
    dispatcher.batch_payout_creators();

    let creator_1_new_bal = erc20_dispatcher.balance_of(creator_1);
    let creator_2_new_bal = erc20_dispatcher.balance_of(creator_2);
    let creator_3_new_bal = erc20_dispatcher.balance_of(creator_3);

    assert(creator_1_new_bal > creator_1_init_bal, 'Failed to credit creator1');
    assert(creator_2_new_bal > creator_2_init_bal, 'Failed to credit creator2');
    assert(creator_3_new_bal > creator_3_init_bal, 'Failed to credit creator3');
}

#[test]
#[should_panic(expected: 'Refund request declined')]
fn test_refund_flow_decline_refund_request() {
    let (contract_address, admin_address, erc20_address) = setup();
    let dispatcher = IChainLibDispatcher { contract_address };
    let user_address = contract_address_const::<'user'>();
    let creator_1 = contract_address_const::<'creator_1'>();
    let creator_2 = contract_address_const::<'creator_2'>();
    let creator_3 = contract_address_const::<'creator_3'>();

    let username1: felt252 = 'creator_1';
    let username2: felt252 = 'creator_2';
    let username3: felt252 = 'creator_3';
    let user_name: felt252 = 'user';

    let role: Role = Role::WRITER;
    let rank: Rank = Rank::BEGINNER;
    let metadata: felt252 = 'john is a boy';

    start_cheat_caller_address(contract_address, user_address);
    let user_id = dispatcher.register_user(user_name, Role::READER, Rank::BEGINNER, metadata);
    stop_cheat_caller_address(contract_address);

    start_cheat_caller_address(contract_address, creator_1);
    let creator1_id = dispatcher.register_user(username1, role.clone(), rank.clone(), metadata);
    println!("successfully registered creator_1 as writer");
    stop_cheat_caller_address(contract_address);

    start_cheat_caller_address(contract_address, creator_2);
    let creator2_id = dispatcher.register_user(username2, role.clone(), rank.clone(), metadata);
    stop_cheat_caller_address(contract_address);

    start_cheat_caller_address(contract_address, creator_3);
    let creator3_id = dispatcher.register_user(username3, role.clone(), rank.clone(), metadata);
    stop_cheat_caller_address(contract_address);

    start_cheat_caller_address(contract_address, admin_address);
    let is_creator_1_verified = dispatcher.verify_user(creator1_id);
    let is_creator_2_verified = dispatcher.verify_user(creator2_id);
    let is_creator_3_verified = dispatcher.verify_user(creator3_id);
    stop_cheat_caller_address(contract_address);

    let erc20_dispatcher = IERC20Dispatcher { contract_address: erc20_address };
    let creator_1_init_bal = erc20_dispatcher.balance_of(creator_1);
    let creator_2_init_bal = erc20_dispatcher.balance_of(creator_2);
    let creator_3_init_bal = erc20_dispatcher.balance_of(creator_3);

    token_faucet_and_allowance(dispatcher, user_address, erc20_address, 100000);
    // Set up test data
    let title1: felt252 = 'Creator 1 content';
    let title2: felt252 = 'Creator 2 content';
    let title3: felt252 = 'Creator 3 content';

    let description: felt252 = 'This is a test content';
    let content_type: ContentType = ContentType::Text;
    let category: Category = Category::Education;

    start_cheat_caller_address(contract_address, creator_1);
    let creator1_content_id: felt252 = dispatcher
        .register_content(title1, description, content_type, category);
    stop_cheat_caller_address(contract_address);

    start_cheat_caller_address(contract_address, creator_2);
    let creator2_content_id: felt252 = dispatcher
        .register_content(title2, description, content_type, category);
    stop_cheat_caller_address(contract_address);

    start_cheat_caller_address(contract_address, creator_3);
    let creator3_content_id: felt252 = dispatcher
        .register_content(title3, description, content_type, category);
    stop_cheat_caller_address(contract_address);
    let price_1: u256 = 1000_u256;
    let price_2: u256 = 2000_u256;
    let price_3: u256 = 1500_u256;

    // Set creator_1 as caller to set up content price
    cheat_caller_address(contract_address, admin_address, CheatSpan::Indefinite);
    // Set up content with price
    setup_content_with_price(
        dispatcher, admin_address, contract_address, creator1_content_id, price_1,
    );

    // Set up content with price
    setup_content_with_price(
        dispatcher, admin_address, contract_address, creator2_content_id, price_2,
    );

    // Set up content with price
    setup_content_with_price(
        dispatcher, admin_address, contract_address, creator3_content_id, price_3,
    );

    // Set user as content consumer
    cheat_caller_address(contract_address, user_address, CheatSpan::Indefinite);

    // Purchase the content
    let purchase_id_1 = dispatcher.purchase_content(creator1_content_id, 'tx1');
    let purchase_id_2 = dispatcher.purchase_content(creator2_content_id, 'tx2');
    let purchase_id_3 = dispatcher.purchase_content(creator3_content_id, 'tx3');

    // Initially, purchase should not be verified (status is Pending)
    let is_purchase_1_verified = dispatcher.verify_purchase(purchase_id_1);
    let is_purchase_2_verified = dispatcher.verify_purchase(purchase_id_2);
    let is_purchase_3_verified = dispatcher.verify_purchase(purchase_id_3);
    assert(!is_purchase_1_verified, '1 should not be verified');
    assert(!is_purchase_2_verified, '2 should not be verified');
    assert(!is_purchase_3_verified, '3 should not be verified');

    // Set admin as caller to update the purchase status
    cheat_caller_address(contract_address, admin_address, CheatSpan::Indefinite);
    cheat_block_timestamp(contract_address, 0, CheatSpan::Indefinite);

    // Update purchase status to Completed
    let update_result_1 = dispatcher
        .update_purchase_status(purchase_id_1, PurchaseStatus::Completed);
    assert(update_result_1, 'Failed to update status1');
    let update_result_2 = dispatcher
        .update_purchase_status(purchase_id_2, PurchaseStatus::Completed);
    assert(update_result_2, 'Failed to update status1');
    let update_result_3 = dispatcher
        .update_purchase_status(purchase_id_3, PurchaseStatus::Completed);
    assert(update_result_3, 'Failed to update status1');

    // Now the purchase should be verified
    let is_now_verified1 = dispatcher.verify_purchase(purchase_id_1);
    assert(is_now_verified1, 'Purchase should be verified');
    let is_now_verified2 = dispatcher.verify_purchase(purchase_id_2);
    assert(is_now_verified2, 'Purchase should be verified');
    let is_now_verified3 = dispatcher.verify_purchase(purchase_id_3);
    assert(is_now_verified3, 'Purchase should be verified');

    let receipt = dispatcher.get_receipt(1);

    assert(receipt.purchase_id == purchase_id_1, 'receipt error');

    start_cheat_caller_address(contract_address, user_address);
    dispatcher.request_refund(purchase_id_1, RefundRequestReason::MISREPRESENTED_CONTENT);
    stop_cheat_caller_address(contract_address);

    start_cheat_caller_address(contract_address, admin_address);
    let refunds_array = dispatcher.get_user_refunds(user_id);
    let refund_request = refunds_array.at(0);

    dispatcher.decline_refund(*refund_request.refund_id, user_id);

    let new_refunds_array = dispatcher.get_user_refunds(user_id);
    let new_refund_request = new_refunds_array.at(0);
    assert(*new_refund_request.status == RefundStatus::DECLINED, 'Failed to change refund status');

    dispatcher.refund_user(*refund_request.refund_id, user_id);

    // Still admin calling
    cheat_block_timestamp(contract_address, 86400 * 8, CheatSpan::Indefinite);
    // start_cheat_block_timestamp(contract_address);
    dispatcher.batch_payout_creators();

    let creator_1_new_bal = erc20_dispatcher.balance_of(creator_1);
    let creator_2_new_bal = erc20_dispatcher.balance_of(creator_2);
    let creator_3_new_bal = erc20_dispatcher.balance_of(creator_3);

    assert(creator_1_new_bal > creator_1_init_bal, 'Failed to credit creator1');
    assert(creator_2_new_bal > creator_2_init_bal, 'Failed to credit creator2');
    assert(creator_3_new_bal > creator_3_init_bal, 'Failed to credit creator3');
}

#[test]
#[should_panic(expected: 'Refund window already closed')]
fn test_refund_flow_refund_request_timed_out() {
    let (contract_address, admin_address, erc20_address) = setup();
    let dispatcher = IChainLibDispatcher { contract_address };
    let user_address = contract_address_const::<'user'>();
    let creator_1 = contract_address_const::<'creator_1'>();
    let creator_2 = contract_address_const::<'creator_2'>();
    let creator_3 = contract_address_const::<'creator_3'>();

    let username1: felt252 = 'creator_1';
    let username2: felt252 = 'creator_2';
    let username3: felt252 = 'creator_3';
    let user_name: felt252 = 'user';

    let role: Role = Role::WRITER;
    let rank: Rank = Rank::BEGINNER;
    let metadata: felt252 = 'john is a boy';

    start_cheat_caller_address(contract_address, user_address);
    let user_id = dispatcher.register_user(user_name, Role::READER, Rank::BEGINNER, metadata);
    stop_cheat_caller_address(contract_address);

    start_cheat_caller_address(contract_address, creator_1);
    let creator1_id = dispatcher.register_user(username1, role.clone(), rank.clone(), metadata);
    println!("successfully registered creator_1 as writer");
    stop_cheat_caller_address(contract_address);

    start_cheat_caller_address(contract_address, creator_2);
    let creator2_id = dispatcher.register_user(username2, role.clone(), rank.clone(), metadata);
    stop_cheat_caller_address(contract_address);

    start_cheat_caller_address(contract_address, creator_3);
    let creator3_id = dispatcher.register_user(username3, role.clone(), rank.clone(), metadata);
    stop_cheat_caller_address(contract_address);

    start_cheat_caller_address(contract_address, admin_address);
    let is_creator_1_verified = dispatcher.verify_user(creator1_id);
    let is_creator_2_verified = dispatcher.verify_user(creator2_id);
    let is_creator_3_verified = dispatcher.verify_user(creator3_id);
    stop_cheat_caller_address(contract_address);

    let erc20_dispatcher = IERC20Dispatcher { contract_address: erc20_address };
    let creator_1_init_bal = erc20_dispatcher.balance_of(creator_1);
    let creator_2_init_bal = erc20_dispatcher.balance_of(creator_2);
    let creator_3_init_bal = erc20_dispatcher.balance_of(creator_3);

    token_faucet_and_allowance(dispatcher, user_address, erc20_address, 100000);
    // Set up test data
    let title1: felt252 = 'Creator 1 content';
    let title2: felt252 = 'Creator 2 content';
    let title3: felt252 = 'Creator 3 content';

    let description: felt252 = 'This is a test content';
    let content_type: ContentType = ContentType::Text;
    let category: Category = Category::Education;

    start_cheat_caller_address(contract_address, creator_1);
    let creator1_content_id: felt252 = dispatcher
        .register_content(title1, description, content_type, category);
    stop_cheat_caller_address(contract_address);

    start_cheat_caller_address(contract_address, creator_2);
    let creator2_content_id: felt252 = dispatcher
        .register_content(title2, description, content_type, category);
    stop_cheat_caller_address(contract_address);

    start_cheat_caller_address(contract_address, creator_3);
    let creator3_content_id: felt252 = dispatcher
        .register_content(title3, description, content_type, category);
    stop_cheat_caller_address(contract_address);
    let price_1: u256 = 1000_u256;
    let price_2: u256 = 2000_u256;
    let price_3: u256 = 1500_u256;

    // Set creator_1 as caller to set up content price
    cheat_caller_address(contract_address, admin_address, CheatSpan::Indefinite);
    // Set up content with price
    setup_content_with_price(
        dispatcher, admin_address, contract_address, creator1_content_id, price_1,
    );

    // Set up content with price
    setup_content_with_price(
        dispatcher, admin_address, contract_address, creator2_content_id, price_2,
    );

    // Set up content with price
    setup_content_with_price(
        dispatcher, admin_address, contract_address, creator3_content_id, price_3,
    );

    // Set user as content consumer
    cheat_caller_address(contract_address, user_address, CheatSpan::Indefinite);

    // Purchase the content
    let purchase_id_1 = dispatcher.purchase_content(creator1_content_id, 'tx1');
    let purchase_id_2 = dispatcher.purchase_content(creator2_content_id, 'tx2');
    let purchase_id_3 = dispatcher.purchase_content(creator3_content_id, 'tx3');

    // Initially, purchase should not be verified (status is Pending)
    let is_purchase_1_verified = dispatcher.verify_purchase(purchase_id_1);
    let is_purchase_2_verified = dispatcher.verify_purchase(purchase_id_2);
    let is_purchase_3_verified = dispatcher.verify_purchase(purchase_id_3);
    assert(!is_purchase_1_verified, '1 should not be verified');
    assert(!is_purchase_2_verified, '2 should not be verified');
    assert(!is_purchase_3_verified, '3 should not be verified');

    // Set admin as caller to update the purchase status
    cheat_caller_address(contract_address, admin_address, CheatSpan::Indefinite);
    cheat_block_timestamp(contract_address, 0, CheatSpan::Indefinite);

    // Update purchase status to Completed
    let update_result_1 = dispatcher
        .update_purchase_status(purchase_id_1, PurchaseStatus::Completed);
    assert(update_result_1, 'Failed to update status1');
    let update_result_2 = dispatcher
        .update_purchase_status(purchase_id_2, PurchaseStatus::Completed);
    assert(update_result_2, 'Failed to update status1');
    let update_result_3 = dispatcher
        .update_purchase_status(purchase_id_3, PurchaseStatus::Completed);
    assert(update_result_3, 'Failed to update status1');

    // Now the purchase should be verified
    let is_now_verified1 = dispatcher.verify_purchase(purchase_id_1);
    assert(is_now_verified1, 'Purchase should be verified');
    let is_now_verified2 = dispatcher.verify_purchase(purchase_id_2);
    assert(is_now_verified2, 'Purchase should be verified');
    let is_now_verified3 = dispatcher.verify_purchase(purchase_id_3);
    assert(is_now_verified3, 'Purchase should be verified');

    let receipt = dispatcher.get_receipt(1);

    assert(receipt.purchase_id == purchase_id_1, 'receipt error');

    start_cheat_caller_address(contract_address, user_address);
    start_cheat_block_timestamp(contract_address, 86400 * 3);
    dispatcher.request_refund(purchase_id_1, RefundRequestReason::MISREPRESENTED_CONTENT);
    stop_cheat_block_timestamp(contract_address);
    stop_cheat_caller_address(contract_address);

    start_cheat_caller_address(contract_address, admin_address);
    let refunds_array = dispatcher.get_user_refunds(user_id);
    let refund_request = refunds_array.at(0);

    dispatcher.decline_refund(*refund_request.refund_id, user_id);

    let new_refunds_array = dispatcher.get_user_refunds(user_id);
    let new_refund_request = new_refunds_array.at(0);
    assert(*new_refund_request.status == RefundStatus::DECLINED, 'Failed to change refund status');

    dispatcher.refund_user(*refund_request.refund_id, user_id);

    // Still admin calling
    cheat_block_timestamp(contract_address, 86400 * 8, CheatSpan::Indefinite);
    // start_cheat_block_timestamp(contract_address);
    dispatcher.batch_payout_creators();

    let creator_1_new_bal = erc20_dispatcher.balance_of(creator_1);
    let creator_2_new_bal = erc20_dispatcher.balance_of(creator_2);
    let creator_3_new_bal = erc20_dispatcher.balance_of(creator_3);

    assert(creator_1_new_bal > creator_1_init_bal, 'Failed to credit creator1');
    assert(creator_2_new_bal > creator_2_init_bal, 'Failed to credit creator2');
    assert(creator_3_new_bal > creator_3_init_bal, 'Failed to credit creator3');
}
>>>>>>> 8a66a12c
<|MERGE_RESOLUTION|>--- conflicted
+++ resolved
@@ -7,14 +7,12 @@
 use chain_lib::interfaces::IChainLib::{IChainLib, IChainLibDispatcher, IChainLibDispatcherTrait};
 use openzeppelin::token::erc20::interface::{IERC20Dispatcher, IERC20DispatcherTrait};
 use snforge_std::{
-<<<<<<< HEAD
     CheatSpan, ContractClassTrait, DeclareResultTrait, cheat_caller_address, declare,
     start_cheat_block_timestamp, start_cheat_caller_address, stop_cheat_caller_address,
-=======
+
     CheatSpan, ContractClassTrait, DeclareResultTrait, cheat_block_timestamp, cheat_caller_address,
     declare, start_cheat_block_timestamp, start_cheat_caller_address, stop_cheat_block_timestamp,
     stop_cheat_caller_address,
->>>>>>> 8a66a12c
 };
 use starknet::ContractAddress;
 use starknet::class_hash::ClassHash;
@@ -887,7 +885,6 @@
     let subscription_id = dispatcher.subscribe(user_id, plan_id);
     stop_cheat_caller_address(contract_address);
 
-<<<<<<< HEAD
     // Verify initial access
     let has_access = dispatcher.has_access(user_id, content_id);
     assert(has_access, 'User should have access');
@@ -929,15 +926,6 @@
     assert(license.license_type == license_type, 'License type mismatch');
 
     stop_cheat_caller_address(contract_address);
-}
-=======
-    dispatcher.renew_subscription(account_id);
-    let subscription = dispatcher.get_user_subscription(account_id);
-    assert(subscription.id == 1, 'Subscription ID should be 1');
-    assert(subscription.subscription_type == PlanType::YEARLY, 'Plan type should be YEARLY');
-    assert(subscription.status == SubscriptionStatus::Active, 'Plan status should be Active');
-    let subscription_record = dispatcher.get_user_subscription_record(account_id);
-    assert(subscription_record.len() == 1, 'record should have length 1');
 }
 
 #[test]
@@ -1581,5 +1569,4 @@
     assert(creator_1_new_bal > creator_1_init_bal, 'Failed to credit creator1');
     assert(creator_2_new_bal > creator_2_init_bal, 'Failed to credit creator2');
     assert(creator_3_new_bal > creator_3_init_bal, 'Failed to credit creator3');
-}
->>>>>>> 8a66a12c
+}